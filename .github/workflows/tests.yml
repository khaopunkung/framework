name: tests

on:
  push:
  pull_request:
  schedule:
    - cron: '0 0 * * *'

jobs:
  linux_tests:
    runs-on: ubuntu-20.04

    services:
      memcached:
        image: memcached:1.6-alpine
        ports:
          - 11211:11211
      mysql:
        image: mysql:5.7
        env:
          MYSQL_ALLOW_EMPTY_PASSWORD: yes
          MYSQL_DATABASE: forge
        ports:
          - 33306:3306
        options: --health-cmd="mysqladmin ping" --health-interval=10s --health-timeout=5s --health-retries=3
      redis:
        image: redis:5.0
        ports:
          - 6379:6379
        options: --entrypoint redis-server
      dynamodb:
        image: amazon/dynamodb-local:latest
        ports:
          - 8888:8000

    strategy:
      fail-fast: true
      matrix:
<<<<<<< HEAD
        php: ['8.0']
=======
        php: ['7.3', '7.4', '8.0', '8.1']
>>>>>>> 10483fbd
        stability: [prefer-lowest, prefer-stable]

    name: PHP ${{ matrix.php }} - ${{ matrix.stability }}

    steps:
      - name: Checkout code
        uses: actions/checkout@v2

      - name: Setup PHP
        uses: shivammathur/setup-php@v2
        with:
          php-version: ${{ matrix.php }}
          extensions: dom, curl, libxml, mbstring, zip, pcntl, pdo, sqlite, pdo_sqlite, gd, redis, memcached
          tools: composer:v2
          coverage: none

      - name: Set Minimum PHP 8.0 Versions
        uses: nick-invision/retry@v1
        with:
          timeout_minutes: 5
          max_attempts: 5
          command: composer require guzzlehttp/guzzle:^7.2 --no-interaction --no-update
        if: matrix.php >= 8

      - name: Set Minimum PHP 8.1 Versions
        uses: nick-invision/retry@v1
        with:
          timeout_minutes: 5
          max_attempts: 5
          command: composer require symfony/symfony:5.4.x-dev league/commonmark:^2.0.2 phpunit/phpunit:^9.5.8 --no-interaction --no-update
        if: matrix.php >= 8.1

      - name: Install dependencies
        uses: nick-invision/retry@v1
        with:
          timeout_minutes: 5
          max_attempts: 5
          command: composer update --${{ matrix.stability }} --prefer-dist --no-interaction --no-progress

      - name: Execute tests
        run: vendor/bin/phpunit --verbose
        env:
          DB_PORT: ${{ job.services.mysql.ports[3306] }}
          DB_USERNAME: root
          DYNAMODB_CACHE_TABLE: laravel_dynamodb_test
          DYNAMODB_ENDPOINT: "http://localhost:8888"
          AWS_ACCESS_KEY_ID: random_key
          AWS_SECRET_ACCESS_KEY: random_secret

      - name: Store artifacts
        uses: actions/upload-artifact@v2
        with:
          name: logs
          path: |
            vendor/orchestra/testbench-core/laravel/storage/logs
            !vendor/**/.gitignore

  windows_tests:
    runs-on: windows-2019

    strategy:
      fail-fast: true
      matrix:
<<<<<<< HEAD
        php: ['8.0']
=======
        php: ['7.3', '7.4', '8.0', '8.1']
>>>>>>> 10483fbd
        stability: [prefer-lowest, prefer-stable]

    name: PHP ${{ matrix.php }} - ${{ matrix.stability }} - Windows

    steps:
      - name: Set git to use LF
        run: |
          git config --global core.autocrlf false
          git config --global core.eol lf

      - name: Checkout code
        uses: actions/checkout@v2

      - name: Setup PHP
        uses: shivammathur/setup-php@v2
        with:
          php-version: ${{ matrix.php }}
          extensions: dom, curl, libxml, mbstring, zip, pdo, sqlite, pdo_sqlite, gd, pdo_mysql, fileinfo, ftp, redis, memcached
          tools: composer:v2
          coverage: none

      - name: Set Minimum PHP 8.0 Versions
        uses: nick-invision/retry@v1
        with:
          timeout_minutes: 5
          max_attempts: 5
          command: composer require guzzlehttp/guzzle:^7.2 --no-interaction --no-update
        if: matrix.php >= 8

      - name: Set Minimum PHP 8.1 Versions
        uses: nick-invision/retry@v1
        with:
          timeout_minutes: 5
          max_attempts: 5
          command: composer require symfony/symfony:5.4.x-dev league/commonmark:^2.0.2 phpunit/phpunit:^9.5.8 --no-interaction --no-update
        if: matrix.php >= 8.1

      - name: Install dependencies
        uses: nick-invision/retry@v1
        with:
          timeout_minutes: 5
          max_attempts: 5
          command: composer update --${{ matrix.stability }} --prefer-dist --no-interaction --no-progress

      - name: Execute tests
        run: vendor/bin/phpunit --verbose

      - name: Store artifacts
        uses: actions/upload-artifact@v2
        with:
          name: logs
          path: |
            vendor/orchestra/testbench-core/laravel/storage/logs
            !vendor/**/.gitignore<|MERGE_RESOLUTION|>--- conflicted
+++ resolved
@@ -36,11 +36,7 @@
     strategy:
       fail-fast: true
       matrix:
-<<<<<<< HEAD
-        php: ['8.0']
-=======
-        php: ['7.3', '7.4', '8.0', '8.1']
->>>>>>> 10483fbd
+        php: ['8.0', '8.1']
         stability: [prefer-lowest, prefer-stable]
 
     name: PHP ${{ matrix.php }} - ${{ matrix.stability }}
@@ -104,11 +100,7 @@
     strategy:
       fail-fast: true
       matrix:
-<<<<<<< HEAD
-        php: ['8.0']
-=======
-        php: ['7.3', '7.4', '8.0', '8.1']
->>>>>>> 10483fbd
+        php: ['8.0', '8.1']
         stability: [prefer-lowest, prefer-stable]
 
     name: PHP ${{ matrix.php }} - ${{ matrix.stability }} - Windows
