--- conflicted
+++ resolved
@@ -35,11 +35,7 @@
      *
      * @var string
      */
-<<<<<<< HEAD
-    const VERSION = '9.10.1';
-=======
-    const VERSION = '8.83.11';
->>>>>>> d85c3417
+    const VERSION = '9.11.0';
 
     /**
      * The base path for the Laravel installation.
