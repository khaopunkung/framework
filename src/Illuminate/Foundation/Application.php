<?php

namespace Illuminate\Foundation;

use Closure;
use RuntimeException;
use Illuminate\Support\Arr;
use Illuminate\Support\Str;
use Illuminate\Http\Request;
use Illuminate\Support\Collection;
use Illuminate\Container\Container;
use Illuminate\Filesystem\Filesystem;
use Illuminate\Log\LogServiceProvider;
use Illuminate\Support\ServiceProvider;
use Illuminate\Events\EventServiceProvider;
use Illuminate\Routing\RoutingServiceProvider;
use Symfony\Component\HttpKernel\HttpKernelInterface;
use Symfony\Component\HttpKernel\Exception\HttpException;
use Illuminate\Contracts\Http\Kernel as HttpKernelContract;
use Illuminate\Foundation\Bootstrap\LoadEnvironmentVariables;
use Symfony\Component\HttpFoundation\Request as SymfonyRequest;
use Symfony\Component\HttpKernel\Exception\NotFoundHttpException;
use Illuminate\Contracts\Foundation\Application as ApplicationContract;

class Application extends Container implements ApplicationContract, HttpKernelInterface
{
    /**
     * The Laravel framework version.
     *
     * @var string
     */
    const VERSION = '5.5-dev';

    /**
     * The base path for the Laravel installation.
     *
     * @var string
     */
    protected $basePath;

    /**
     * Indicates if the application has been bootstrapped before.
     *
     * @var bool
     */
    protected $hasBeenBootstrapped = false;

    /**
     * Indicates if the application has "booted".
     *
     * @var bool
     */
    protected $booted = false;

    /**
     * The array of booting callbacks.
     *
     * @var array
     */
    protected $bootingCallbacks = [];

    /**
     * The array of booted callbacks.
     *
     * @var array
     */
    protected $bootedCallbacks = [];

    /**
     * The array of terminating callbacks.
     *
     * @var array
     */
    protected $terminatingCallbacks = [];

    /**
     * All of the registered service providers.
     *
     * @var array
     */
    protected $serviceProviders = [];

    /**
     * The names of the loaded service providers.
     *
     * @var array
     */
    protected $loadedProviders = [];

    /**
     * The deferred services and their providers.
     *
     * @var array
     */
    protected $deferredServices = [];

    /**
     * A custom callback used to configure Monolog.
     *
     * @var callable|null
     */
    protected $monologConfigurator;

    /**
     * The custom database path defined by the developer.
     *
     * @var string
     */
    protected $databasePath;

    /**
     * The custom storage path defined by the developer.
     *
     * @var string
     */
    protected $storagePath;

    /**
     * The custom environment path defined by the developer.
     *
     * @var string
     */
    protected $environmentPath;

    /**
     * The environment file to load during bootstrapping.
     *
     * @var string
     */
    protected $environmentFile = '.env';

    /**
     * The application namespace.
     *
     * @var string
     */
    protected $namespace;

    /**
     * Create a new Illuminate application instance.
     *
     * @param  string|null  $basePath
     * @return void
     */
    public function __construct($basePath = null)
    {
        if ($basePath) {
            $this->setBasePath($basePath);
        }

        $this->registerBaseBindings();

        $this->registerBaseServiceProviders();

        $this->registerCoreContainerAliases();
    }

    /**
     * Get the version number of the application.
     *
     * @return string
     */
    public function version()
    {
        return static::VERSION;
    }

    /**
     * Register the basic bindings into the container.
     *
     * @return void
     */
    protected function registerBaseBindings()
    {
        static::setInstance($this);

        $this->instance('app', $this);

        $this->instance(Container::class, $this);

        $this->instance(PackageManifest::class, new PackageManifest(
            new Filesystem, $this->basePath(), $this->getCachedPackagesPath()
        ));
    }

    /**
     * Register all of the base service providers.
     *
     * @return void
     */
    protected function registerBaseServiceProviders()
    {
        $this->register(new EventServiceProvider($this));

        $this->register(new LogServiceProvider($this));

        $this->register(new RoutingServiceProvider($this));
    }

    /**
     * Run the given array of bootstrap classes.
     *
     * @param  array  $bootstrappers
     * @return void
     */
    public function bootstrapWith(array $bootstrappers)
    {
        $this->hasBeenBootstrapped = true;

        foreach ($bootstrappers as $bootstrapper) {
            $this['events']->fire('bootstrapping: '.$bootstrapper, [$this]);

            $this->make($bootstrapper)->bootstrap($this);

            $this['events']->fire('bootstrapped: '.$bootstrapper, [$this]);
        }
    }

    /**
     * Register a callback to run after loading the environment.
     *
     * @param  \Closure  $callback
     * @return void
     */
    public function afterLoadingEnvironment(Closure $callback)
    {
        return $this->afterBootstrapping(
            LoadEnvironmentVariables::class, $callback
        );
    }

    /**
     * Register a callback to run before a bootstrapper.
     *
     * @param  string  $bootstrapper
     * @param  Closure  $callback
     * @return void
     */
    public function beforeBootstrapping($bootstrapper, Closure $callback)
    {
        $this['events']->listen('bootstrapping: '.$bootstrapper, $callback);
    }

    /**
     * Register a callback to run after a bootstrapper.
     *
     * @param  string  $bootstrapper
     * @param  Closure  $callback
     * @return void
     */
    public function afterBootstrapping($bootstrapper, Closure $callback)
    {
        $this['events']->listen('bootstrapped: '.$bootstrapper, $callback);
    }

    /**
     * Determine if the application has been bootstrapped before.
     *
     * @return bool
     */
    public function hasBeenBootstrapped()
    {
        return $this->hasBeenBootstrapped;
    }

    /**
     * Set the base path for the application.
     *
     * @param  string  $basePath
     * @return $this
     */
    public function setBasePath($basePath)
    {
        $this->basePath = rtrim($basePath, '\/');

        $this->bindPathsInContainer();

        return $this;
    }

    /**
     * Bind all of the application paths in the container.
     *
     * @return void
     */
    protected function bindPathsInContainer()
    {
        $this->instance('path', $this->path());
        $this->instance('path.base', $this->basePath());
        $this->instance('path.lang', $this->langPath());
        $this->instance('path.config', $this->configPath());
        $this->instance('path.public', $this->publicPath());
        $this->instance('path.storage', $this->storagePath());
        $this->instance('path.database', $this->databasePath());
        $this->instance('path.resources', $this->resourcePath());
        $this->instance('path.bootstrap', $this->bootstrapPath());
    }

    /**
     * Get the path to the application "app" directory.
     *
     * @param string $path Optionally, a path to append to the app path
     * @return string
     */
    public function path($path = '')
    {
        return $this->basePath.DIRECTORY_SEPARATOR.'app'.($path ? DIRECTORY_SEPARATOR.$path : $path);
    }

    /**
     * Get the base path of the Laravel installation.
     *
     * @param string $path Optionally, a path to append to the base path
     * @return string
     */
    public function basePath($path = '')
    {
        return $this->basePath.($path ? DIRECTORY_SEPARATOR.$path : $path);
    }

    /**
     * Get the path to the bootstrap directory.
     *
     * @param string $path Optionally, a path to append to the bootstrap path
     * @return string
     */
    public function bootstrapPath($path = '')
    {
        return $this->basePath.DIRECTORY_SEPARATOR.'bootstrap'.($path ? DIRECTORY_SEPARATOR.$path : $path);
    }

    /**
     * Get the path to the application configuration files.
     *
     * @param string $path Optionally, a path to append to the config path
     * @return string
     */
    public function configPath($path = '')
    {
        return $this->basePath.DIRECTORY_SEPARATOR.'config'.($path ? DIRECTORY_SEPARATOR.$path : $path);
    }

    /**
     * Get the path to the database directory.
     *
     * @param string $path Optionally, a path to append to the database path
     * @return string
     */
    public function databasePath($path = '')
    {
        return ($this->databasePath ?: $this->basePath.DIRECTORY_SEPARATOR.'database').($path ? DIRECTORY_SEPARATOR.$path : $path);
    }

    /**
     * Set the database directory.
     *
     * @param  string  $path
     * @return $this
     */
    public function useDatabasePath($path)
    {
        $this->databasePath = $path;

        $this->instance('path.database', $path);

        return $this;
    }

    /**
     * Get the path to the language files.
     *
     * @return string
     */
    public function langPath()
    {
        return $this->resourcePath().DIRECTORY_SEPARATOR.'lang';
    }

    /**
     * Get the path to the public / web directory.
     *
     * @return string
     */
    public function publicPath()
    {
        return $this->basePath.DIRECTORY_SEPARATOR.'public';
    }

    /**
     * Get the path to the storage directory.
     *
     * @return string
     */
    public function storagePath()
    {
        return $this->storagePath ?: $this->basePath.DIRECTORY_SEPARATOR.'storage';
    }

    /**
     * Set the storage directory.
     *
     * @param  string  $path
     * @return $this
     */
    public function useStoragePath($path)
    {
        $this->storagePath = $path;

        $this->instance('path.storage', $path);

        return $this;
    }

    /**
     * Get the path to the resources directory.
     *
     * @param  string  $path
     * @return string
     */
    public function resourcePath($path = '')
    {
        return $this->basePath.DIRECTORY_SEPARATOR.'resources'.($path ? DIRECTORY_SEPARATOR.$path : $path);
    }

    /**
     * Get the path to the environment file directory.
     *
     * @return string
     */
    public function environmentPath()
    {
        return $this->environmentPath ?: $this->basePath;
    }

    /**
     * Set the directory for the environment file.
     *
     * @param  string  $path
     * @return $this
     */
    public function useEnvironmentPath($path)
    {
        $this->environmentPath = $path;

        return $this;
    }

    /**
     * Set the environment file to be loaded during bootstrapping.
     *
     * @param  string  $file
     * @return $this
     */
    public function loadEnvironmentFrom($file)
    {
        $this->environmentFile = $file;

        return $this;
    }

    /**
     * Get the environment file the application is using.
     *
     * @return string
     */
    public function environmentFile()
    {
        return $this->environmentFile ?: '.env';
    }

    /**
     * Get the fully qualified path to the environment file.
     *
     * @return string
     */
    public function environmentFilePath()
    {
        return $this->environmentPath().'/'.$this->environmentFile();
    }

    /**
     * Get or check the current application environment.
     *
     * @return string|bool
     */
    public function environment()
    {
        if (func_num_args() > 0) {
            $patterns = is_array(func_get_arg(0)) ? func_get_arg(0) : func_get_args();

            foreach ($patterns as $pattern) {
                if (Str::is($pattern, $this['env'])) {
                    return true;
                }
            }

            return false;
        }

        return $this['env'];
    }

    /**
     * Determine if application is in local environment.
     *
     * @return bool
     */
    public function isLocal()
    {
        return $this['env'] == 'local';
    }

    /**
     * Detect the application's current environment.
     *
     * @param  \Closure  $callback
     * @return string
     */
    public function detectEnvironment(Closure $callback)
    {
        $args = $_SERVER['argv'] ?? null;

        return $this['env'] = (new EnvironmentDetector)->detect($callback, $args);
    }

    /**
     * Determine if we are running in the console.
     *
     * @return bool
     */
    public function runningInConsole()
    {
        return php_sapi_name() == 'cli' || php_sapi_name() == 'phpdbg';
    }

    /**
     * Determine if we are running unit tests.
     *
     * @return bool
     */
    public function runningUnitTests()
    {
        return $this['env'] == 'testing';
    }

    /**
     * Register all of the configured providers.
     *
     * @return void
     */
    public function registerConfiguredProviders()
    {
        $providers = Collection::make($this->config['app.providers'])
                        ->partition(function ($provider) {
                            return Str::startsWith($provider, 'Illuminate\\');
                        });

        $providers->splice(1, 0, [$this->make(PackageManifest::class)->providers()]);

        (new ProviderRepository($this, new Filesystem, $this->getCachedServicesPath()))
                    ->load($providers->collapse()->toArray());
    }

    /**
     * Register a service provider with the application.
     *
     * @param  \Illuminate\Support\ServiceProvider|string  $provider
     * @param  array  $options
     * @param  bool   $force
     * @return \Illuminate\Support\ServiceProvider
     */
    public function register($provider, $options = [], $force = false)
    {
        if (($registered = $this->getProvider($provider)) && ! $force) {
            return $registered;
        }

        // If the given "provider" is a string, we will resolve it, passing in the
        // application instance automatically for the developer. This is simply
        // a more convenient way of specifying your service provider classes.
        if (is_string($provider)) {
            $provider = $this->resolveProvider($provider);
        }

        if (method_exists($provider, 'register')) {
            $provider->register();
        }

        $this->markAsRegistered($provider);

        // If the application has already booted, we will call this boot method on
        // the provider class so it has an opportunity to do its boot logic and
        // will be ready for any usage by this developer's application logic.
        if ($this->booted) {
            $this->bootProvider($provider);
        }

        return $provider;
    }

    /**
     * Get the registered service provider instance if it exists.
     *
     * @param  \Illuminate\Support\ServiceProvider|string  $provider
     * @return \Illuminate\Support\ServiceProvider|null
     */
    public function getProvider($provider)
    {
        $name = is_string($provider) ? $provider : get_class($provider);

        return Arr::first($this->serviceProviders, function ($value) use ($name) {
            return $value instanceof $name;
        });
    }

    /**
     * Resolve a service provider instance from the class name.
     *
     * @param  string  $provider
     * @return \Illuminate\Support\ServiceProvider
     */
    public function resolveProvider($provider)
    {
        return new $provider($this);
    }

    /**
     * Mark the given provider as registered.
     *
     * @param  \Illuminate\Support\ServiceProvider  $provider
     * @return void
     */
    protected function markAsRegistered($provider)
    {
        $this->serviceProviders[] = $provider;

        $this->loadedProviders[get_class($provider)] = true;
    }

    /**
     * Load and boot all of the remaining deferred providers.
     *
     * @return void
     */
    public function loadDeferredProviders()
    {
        // We will simply spin through each of the deferred providers and register each
        // one and boot them if the application has booted. This should make each of
        // the remaining services available to this application for immediate use.
        foreach ($this->deferredServices as $service => $provider) {
            $this->loadDeferredProvider($service);
        }

        $this->deferredServices = [];
    }

    /**
     * Load the provider for a deferred service.
     *
     * @param  string  $service
     * @return void
     */
    public function loadDeferredProvider($service)
    {
        if (! isset($this->deferredServices[$service])) {
            return;
        }

        $provider = $this->deferredServices[$service];

        // If the service provider has not already been loaded and registered we can
        // register it with the application and remove the service from this list
        // of deferred services, since it will already be loaded on subsequent.
        if (! isset($this->loadedProviders[$provider])) {
            $this->registerDeferredProvider($provider, $service);
        }
    }

    /**
     * Register a deferred provider and service.
     *
     * @param  string  $provider
     * @param  string  $service
     * @return void
     */
    public function registerDeferredProvider($provider, $service = null)
    {
        // Once the provider that provides the deferred service has been registered we
        // will remove it from our local list of the deferred services with related
        // providers so that this container does not try to resolve it out again.
        if ($service) {
            unset($this->deferredServices[$service]);
        }

        $this->register($instance = new $provider($this));

        if (! $this->booted) {
            $this->booting(function () use ($instance) {
                $this->bootProvider($instance);
            });
        }
    }

    /**
     * Resolve the given type from the container.
     *
     * (Overriding Container::make)
     *
     * @param  string  $abstract
     * @param  array  $parameters
     * @return mixed
     */
    public function make($abstract, array $parameters = [])
    {
        $abstract = $this->getAlias($abstract);

        if (isset($this->deferredServices[$abstract])) {
            $this->loadDeferredProvider($abstract);
        }

        return parent::make($abstract, $parameters);
    }

    /**
     * Determine if the given abstract type has been bound.
     *
     * (Overriding Container::bound)
     *
     * @param  string  $abstract
     * @return bool
     */
    public function bound($abstract)
    {
        return isset($this->deferredServices[$abstract]) || parent::bound($abstract);
    }

    /**
     * Determine if the application has booted.
     *
     * @return bool
     */
    public function isBooted()
    {
        return $this->booted;
    }

    /**
     * Boot the application's service providers.
     *
     * @return void
     */
    public function boot()
    {
        if ($this->booted) {
            return;
        }

        // Once the application has booted we will also fire some "booted" callbacks
        // for any listeners that need to do work after this initial booting gets
        // finished. This is useful when ordering the boot-up processes we run.
        $this->fireAppCallbacks($this->bootingCallbacks);

        array_walk($this->serviceProviders, function ($p) {
            $this->bootProvider($p);
        });

        $this->booted = true;

        $this->fireAppCallbacks($this->bootedCallbacks);
    }

    /**
     * Boot the given service provider.
     *
     * @param  \Illuminate\Support\ServiceProvider  $provider
     * @return mixed
     */
    protected function bootProvider(ServiceProvider $provider)
    {
        if (method_exists($provider, 'boot')) {
            return $this->call([$provider, 'boot']);
        }
    }

    /**
     * Register a new boot listener.
     *
     * @param  mixed  $callback
     * @return void
     */
    public function booting($callback)
    {
        $this->bootingCallbacks[] = $callback;
    }

    /**
     * Register a new "booted" listener.
     *
     * @param  mixed  $callback
     * @return void
     */
    public function booted($callback)
    {
        $this->bootedCallbacks[] = $callback;

        if ($this->isBooted()) {
            $this->fireAppCallbacks([$callback]);
        }
    }

    /**
     * Call the booting callbacks for the application.
     *
     * @param  array  $callbacks
     * @return void
     */
    protected function fireAppCallbacks(array $callbacks)
    {
        foreach ($callbacks as $callback) {
            call_user_func($callback, $this);
        }
    }

    /**
     * {@inheritdoc}
     */
    public function handle(SymfonyRequest $request, $type = self::MASTER_REQUEST, $catch = true)
    {
        return $this[HttpKernelContract::class]->handle(Request::createFromBase($request));
    }

    /**
     * Determine if middleware has been disabled for the application.
     *
     * @return bool
     */
    public function shouldSkipMiddleware()
    {
        return $this->bound('middleware.disable') &&
               $this->make('middleware.disable') === true;
    }

    /**
     * Get the path to the cached services.php file.
     *
     * @return string
     */
    public function getCachedServicesPath()
    {
        return $this->bootstrapPath().'/cache/services.php';
    }

    /**
     * Get the path to the cached packages.php file.
     *
     * @return string
     */
    public function getCachedPackagesPath()
    {
        return $this->bootstrapPath().'/cache/packages.php';
    }

    /**
     * Determine if the application configuration is cached.
     *
     * @return bool
     */
    public function configurationIsCached()
    {
        return file_exists($this->getCachedConfigPath());
    }

    /**
     * Get the path to the configuration cache file.
     *
     * @return string
     */
    public function getCachedConfigPath()
    {
        return $this->bootstrapPath().'/cache/config.php';
    }

    /**
     * Determine if the application routes are cached.
     *
     * @return bool
     */
    public function routesAreCached()
    {
        return $this['files']->exists($this->getCachedRoutesPath());
    }

    /**
     * Get the path to the routes cache file.
     *
     * @return string
     */
    public function getCachedRoutesPath()
    {
        return $this->bootstrapPath().'/cache/routes.php';
    }

    /**
     * Determine if the application is currently down for maintenance.
     *
     * @return bool
     */
    public function isDownForMaintenance()
    {
        return file_exists($this->storagePath().'/framework/down');
    }

    /**
     * Throw an HttpException with the given data.
     *
     * @param  int     $code
     * @param  string  $message
     * @param  array   $headers
     * @return void
     *
     * @throws \Symfony\Component\HttpKernel\Exception\HttpException
     */
    public function abort($code, $message = '', array $headers = [])
    {
        if ($code == 404) {
            throw new NotFoundHttpException($message);
        }

        throw new HttpException($code, $message, null, $headers);
    }

    /**
     * Register a terminating callback with the application.
     *
     * @param  \Closure  $callback
     * @return $this
     */
    public function terminating(Closure $callback)
    {
        $this->terminatingCallbacks[] = $callback;

        return $this;
    }

    /**
     * Terminate the application.
     *
     * @return void
     */
    public function terminate()
    {
        foreach ($this->terminatingCallbacks as $terminating) {
            $this->call($terminating);
        }
    }

    /**
     * Get the service providers that have been loaded.
     *
     * @return array
     */
    public function getLoadedProviders()
    {
        return $this->loadedProviders;
    }

    /**
     * Get the application's deferred services.
     *
     * @return array
     */
    public function getDeferredServices()
    {
        return $this->deferredServices;
    }

    /**
     * Set the application's deferred services.
     *
     * @param  array  $services
     * @return void
     */
    public function setDeferredServices(array $services)
    {
        $this->deferredServices = $services;
    }

    /**
     * Add an array of services to the application's deferred services.
     *
     * @param  array  $services
     * @return void
     */
    public function addDeferredServices(array $services)
    {
        $this->deferredServices = array_merge($this->deferredServices, $services);
    }

    /**
     * Determine if the given service is a deferred service.
     *
     * @param  string  $service
     * @return bool
     */
    public function isDeferredService($service)
    {
        return isset($this->deferredServices[$service]);
    }

    /**
     * Configure the real-time facade namespace.
     *
     * @param  string  $namespace
     * @return void
     */
    public function provideFacades($namespace)
    {
        AliasLoader::setFacadeNamespace($namespace);
    }

    /**
     * Define a callback to be used to configure Monolog.
     *
     * @param  callable  $callback
     * @return $this
     */
    public function configureMonologUsing(callable $callback)
    {
        $this->monologConfigurator = $callback;

        return $this;
    }

    /**
     * Determine if the application has a custom Monolog configurator.
     *
     * @return bool
     */
    public function hasMonologConfigurator()
    {
        return ! is_null($this->monologConfigurator);
    }

    /**
     * Get the custom Monolog configurator for the application.
     *
     * @return callable
     */
    public function getMonologConfigurator()
    {
        return $this->monologConfigurator;
    }

    /**
     * Get the current application locale.
     *
     * @return string
     */
    public function getLocale()
    {
        return $this['config']->get('app.locale');
    }

    /**
     * Set the current application locale.
     *
     * @param  string  $locale
     * @return void
     */
    public function setLocale($locale)
    {
        $this['config']->set('app.locale', $locale);

        $this['translator']->setLocale($locale);

        $this['events']->dispatch(new Events\LocaleUpdated($locale));
    }

    /**
     * Determine if application locale is the given locale.
     *
     * @param  string  $locale
     * @return bool
     */
    public function isLocale($locale)
    {
        return $this->getLocale() == $locale;
    }

    /**
     * Register the core class aliases in the container.
     *
     * @return void
     */
    public function registerCoreContainerAliases()
    {
<<<<<<< HEAD
        $aliases = [
            'app'                  => [\Illuminate\Foundation\Application::class, \Illuminate\Contracts\Container\Container::class, \Illuminate\Contracts\Foundation\Application::class, \Psr\Container\ContainerInterface::class],
=======
        foreach ([
            'app'                  => [\Illuminate\Foundation\Application::class, \Illuminate\Contracts\Container\Container::class, \Illuminate\Contracts\Foundation\Application::class],
>>>>>>> 361992f1
            'auth'                 => [\Illuminate\Auth\AuthManager::class, \Illuminate\Contracts\Auth\Factory::class],
            'auth.driver'          => [\Illuminate\Contracts\Auth\Guard::class],
            'blade.compiler'       => [\Illuminate\View\Compilers\BladeCompiler::class],
            'cache'                => [\Illuminate\Cache\CacheManager::class, \Illuminate\Contracts\Cache\Factory::class],
            'cache.store'          => [\Illuminate\Cache\Repository::class, \Illuminate\Contracts\Cache\Repository::class],
            'config'               => [\Illuminate\Config\Repository::class, \Illuminate\Contracts\Config\Repository::class],
            'cookie'               => [\Illuminate\Cookie\CookieJar::class, \Illuminate\Contracts\Cookie\Factory::class, \Illuminate\Contracts\Cookie\QueueingFactory::class],
            'encrypter'            => [\Illuminate\Encryption\Encrypter::class, \Illuminate\Contracts\Encryption\Encrypter::class],
            'db'                   => [\Illuminate\Database\DatabaseManager::class],
            'db.connection'        => [\Illuminate\Database\Connection::class, \Illuminate\Database\ConnectionInterface::class],
            'events'               => [\Illuminate\Events\Dispatcher::class, \Illuminate\Contracts\Events\Dispatcher::class],
            'files'                => [\Illuminate\Filesystem\Filesystem::class],
            'filesystem'           => [\Illuminate\Filesystem\FilesystemManager::class, \Illuminate\Contracts\Filesystem\Factory::class],
            'filesystem.disk'      => [\Illuminate\Contracts\Filesystem\Filesystem::class],
            'filesystem.cloud'     => [\Illuminate\Contracts\Filesystem\Cloud::class],
            'hash'                 => [\Illuminate\Contracts\Hashing\Hasher::class],
            'translator'           => [\Illuminate\Translation\Translator::class, \Illuminate\Contracts\Translation\Translator::class],
            'log'                  => [\Illuminate\Log\Writer::class, \Illuminate\Contracts\Logging\Log::class, \Psr\Log\LoggerInterface::class],
            'mailer'               => [\Illuminate\Mail\Mailer::class, \Illuminate\Contracts\Mail\Mailer::class, \Illuminate\Contracts\Mail\MailQueue::class],
            'auth.password'        => [\Illuminate\Auth\Passwords\PasswordBrokerManager::class, \Illuminate\Contracts\Auth\PasswordBrokerFactory::class],
            'auth.password.broker' => [\Illuminate\Auth\Passwords\PasswordBroker::class, \Illuminate\Contracts\Auth\PasswordBroker::class],
            'queue'                => [\Illuminate\Queue\QueueManager::class, \Illuminate\Contracts\Queue\Factory::class, \Illuminate\Contracts\Queue\Monitor::class],
            'queue.connection'     => [\Illuminate\Contracts\Queue\Queue::class],
            'queue.failer'         => [\Illuminate\Queue\Failed\FailedJobProviderInterface::class],
            'redirect'             => [\Illuminate\Routing\Redirector::class],
            'redis'                => [\Illuminate\Redis\RedisManager::class, \Illuminate\Contracts\Redis\Factory::class],
            'request'              => [\Illuminate\Http\Request::class, \Symfony\Component\HttpFoundation\Request::class],
            'router'               => [\Illuminate\Routing\Router::class, \Illuminate\Contracts\Routing\Registrar::class, \Illuminate\Contracts\Routing\BindingRegistrar::class],
            'session'              => [\Illuminate\Session\SessionManager::class],
            'session.store'        => [\Illuminate\Session\Store::class, \Illuminate\Contracts\Session\Session::class],
            'url'                  => [\Illuminate\Routing\UrlGenerator::class, \Illuminate\Contracts\Routing\UrlGenerator::class],
            'validator'            => [\Illuminate\Validation\Factory::class, \Illuminate\Contracts\Validation\Factory::class],
            'view'                 => [\Illuminate\View\Factory::class, \Illuminate\Contracts\View\Factory::class],
        ] as $key => $aliases) {
            foreach ($aliases as $alias) {
                $this->alias($key, $alias);
            }
        }
    }

    /**
     * Flush the container of all bindings and resolved instances.
     *
     * @return void
     */
    public function flush()
    {
        parent::flush();

        $this->loadedProviders = [];
    }

    /**
     * Get the application namespace.
     *
     * @return string
     *
     * @throws \RuntimeException
     */
    public function getNamespace()
    {
        if (! is_null($this->namespace)) {
            return $this->namespace;
        }

        $composer = json_decode(file_get_contents(base_path('composer.json')), true);

        foreach ((array) data_get($composer, 'autoload.psr-4') as $namespace => $path) {
            foreach ((array) $path as $pathChoice) {
                if (realpath(app_path()) == realpath(base_path().'/'.$pathChoice)) {
                    return $this->namespace = $namespace;
                }
            }
        }

        throw new RuntimeException('Unable to detect application namespace.');
    }
}<|MERGE_RESOLUTION|>--- conflicted
+++ resolved
@@ -1094,13 +1094,8 @@
      */
     public function registerCoreContainerAliases()
     {
-<<<<<<< HEAD
-        $aliases = [
-            'app'                  => [\Illuminate\Foundation\Application::class, \Illuminate\Contracts\Container\Container::class, \Illuminate\Contracts\Foundation\Application::class, \Psr\Container\ContainerInterface::class],
-=======
         foreach ([
-            'app'                  => [\Illuminate\Foundation\Application::class, \Illuminate\Contracts\Container\Container::class, \Illuminate\Contracts\Foundation\Application::class],
->>>>>>> 361992f1
+            'app'                  => [\Illuminate\Foundation\Application::class, \Illuminate\Contracts\Container\Container::class, \Illuminate\Contracts\Foundation\Application::class,  \Psr\Container\ContainerInterface::class],
             'auth'                 => [\Illuminate\Auth\AuthManager::class, \Illuminate\Contracts\Auth\Factory::class],
             'auth.driver'          => [\Illuminate\Contracts\Auth\Guard::class],
             'blade.compiler'       => [\Illuminate\View\Compilers\BladeCompiler::class],
