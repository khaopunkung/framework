--- conflicted
+++ resolved
@@ -14,19 +14,11 @@
         }
     ],
     "require": {
-<<<<<<< HEAD
-        "php": "^7.2.5",
+        "php": "^7.2.5|^8.0",
         "illuminate/contracts": "^7.0",
         "illuminate/support": "^7.0",
         "symfony/http-foundation": "^5.0",
         "symfony/http-kernel": "^5.0"
-=======
-        "php": "^7.2.5|^8.0",
-        "illuminate/contracts": "^6.0",
-        "illuminate/support": "^6.0",
-        "symfony/http-foundation": "^4.3.4",
-        "symfony/http-kernel": "^4.3.4"
->>>>>>> 897a4713
     },
     "autoload": {
         "psr-4": {
