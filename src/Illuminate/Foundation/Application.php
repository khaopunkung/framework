--- conflicted
+++ resolved
@@ -26,11 +26,7 @@
 	 *
 	 * @var string
 	 */
-<<<<<<< HEAD
 	const VERSION = '4.2-dev';
-=======
-	const VERSION = '4.1.17';
->>>>>>> 363e9a01
 
 	/**
 	 * Indicates if the application has "booted".
