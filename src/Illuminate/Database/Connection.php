--- conflicted
+++ resolved
@@ -523,17 +523,13 @@
         ++$this->transactions;
 
         if ($this->transactions == 1) {
-<<<<<<< HEAD
-            $this->getPdo()->beginTransaction();
-=======
             try {
-                $this->pdo->beginTransaction();
+                $this->getPdo()->beginTransaction();
             } catch (Exception $e) {
                 --$this->transactions;
 
                 throw $e;
             }
->>>>>>> c8fbb8e9
         } elseif ($this->transactions > 1 && $this->queryGrammar->supportsSavepoints()) {
             $this->getPdo()->exec(
                 $this->queryGrammar->compileSavepoint('trans'.$this->transactions)
