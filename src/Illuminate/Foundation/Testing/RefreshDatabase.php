<?php

namespace Illuminate\Foundation\Testing;

use Illuminate\Contracts\Console\Kernel;

trait RefreshDatabase
{
    /**
     * Define hooks to migrate the database before and after each test.
     *
     * @return void
     */
    public function refreshDatabase()
    {
        $this->usingInMemoryDatabase()
                        ? $this->refreshInMemoryDatabase()
                        : $this->refreshTestDatabase();
    }

    /**
     * Determine if an in-memory database is being used.
     *
     * @return bool
     */
    protected function usingInMemoryDatabase()
    {
        $default = config('database.default');

        return config("database.connections.$default.database") === ':memory:';
    }

    /**
     * Refresh the in-memory database.
     *
     * @return void
     */
    protected function refreshInMemoryDatabase()
    {
<<<<<<< HEAD
        $this->artisan('migrate', [
            '--seed' => $this->shouldSeed(),
        ]);
=======
        $this->artisan('migrate', $this->migrateUsing());
>>>>>>> 17777a92

        $this->app[Kernel::class]->setArtisan(null);
    }

    /**
     * The parameters that should be used when running "migrate".
     *
     * @return array
     */
    protected function migrateUsing()
    {
        return [];
    }

    /**
     * Refresh a conventional test database.
     *
     * @return void
     */
    protected function refreshTestDatabase()
    {
        if (! RefreshDatabaseState::$migrated) {
<<<<<<< HEAD
            $this->artisan('migrate:fresh', [
                '--drop-views' => $this->shouldDropViews(),
                '--drop-types' => $this->shouldDropTypes(),
                '--seed' => $this->shouldSeed(),
            ]);
=======
            $this->artisan('migrate:fresh', $this->migrateFreshUsing());
>>>>>>> 17777a92

            $this->app[Kernel::class]->setArtisan(null);

            RefreshDatabaseState::$migrated = true;
        }

        $this->beginDatabaseTransaction();
    }

    /**
     * The parameters that should be used when running "migrate:fresh".
     *
     * @return array
     */
    protected function migrateFreshUsing()
    {
        return [
            '--drop-views' => $this->shouldDropViews(),
            '--drop-types' => $this->shouldDropTypes(),
        ];
    }

    /**
     * Begin a database transaction on the testing database.
     *
     * @return void
     */
    public function beginDatabaseTransaction()
    {
        $database = $this->app->make('db');

        foreach ($this->connectionsToTransact() as $name) {
            $connection = $database->connection($name);
            $dispatcher = $connection->getEventDispatcher();

            $connection->unsetEventDispatcher();
            $connection->beginTransaction();
            $connection->setEventDispatcher($dispatcher);
        }

        $this->beforeApplicationDestroyed(function () use ($database) {
            foreach ($this->connectionsToTransact() as $name) {
                $connection = $database->connection($name);
                $dispatcher = $connection->getEventDispatcher();

                $connection->unsetEventDispatcher();
                $connection->rollback();
                $connection->setEventDispatcher($dispatcher);
                $connection->disconnect();
            }
        });
    }

    /**
     * The database connections that should have transactions.
     *
     * @return array
     */
    protected function connectionsToTransact()
    {
        return property_exists($this, 'connectionsToTransact')
                            ? $this->connectionsToTransact : [null];
    }

    /**
     * Determine if views should be dropped when refreshing the database.
     *
     * @return bool
     */
    protected function shouldDropViews()
    {
        return property_exists($this, 'dropViews') ? $this->dropViews : false;
    }

    /**
     * Determine if types should be dropped when refreshing the database.
     *
     * @return bool
     */
    protected function shouldDropTypes()
    {
        return property_exists($this, 'dropTypes') ? $this->dropTypes : false;
    }

    /**
     * Determine if the seed task should be run when refreshing the database.
     *
     * @return bool
     */
    protected function shouldSeed()
    {
        return property_exists($this, 'seed') ? $this->seed : false;
    }
}<|MERGE_RESOLUTION|>--- conflicted
+++ resolved
@@ -37,13 +37,7 @@
      */
     protected function refreshInMemoryDatabase()
     {
-<<<<<<< HEAD
-        $this->artisan('migrate', [
-            '--seed' => $this->shouldSeed(),
-        ]);
-=======
         $this->artisan('migrate', $this->migrateUsing());
->>>>>>> 17777a92
 
         $this->app[Kernel::class]->setArtisan(null);
     }
@@ -55,7 +49,9 @@
      */
     protected function migrateUsing()
     {
-        return [];
+        return [
+            '--seed' => $this->shouldSeed(),
+        ];
     }
 
     /**
@@ -66,15 +62,7 @@
     protected function refreshTestDatabase()
     {
         if (! RefreshDatabaseState::$migrated) {
-<<<<<<< HEAD
-            $this->artisan('migrate:fresh', [
-                '--drop-views' => $this->shouldDropViews(),
-                '--drop-types' => $this->shouldDropTypes(),
-                '--seed' => $this->shouldSeed(),
-            ]);
-=======
             $this->artisan('migrate:fresh', $this->migrateFreshUsing());
->>>>>>> 17777a92
 
             $this->app[Kernel::class]->setArtisan(null);
 
@@ -94,6 +82,7 @@
         return [
             '--drop-views' => $this->shouldDropViews(),
             '--drop-types' => $this->shouldDropTypes(),
+            '--seed' => $this->shouldSeed(),
         ];
     }
 
