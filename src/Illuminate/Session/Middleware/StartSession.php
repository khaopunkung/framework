<?php

namespace Illuminate\Session\Middleware;

use Closure;
use Illuminate\Contracts\Session\Session;
use Illuminate\Http\Request;
use Illuminate\Session\SessionManager;
use Illuminate\Support\Carbon;
use Illuminate\Support\Facades\Date;
use Symfony\Component\HttpFoundation\Cookie;
use Symfony\Component\HttpFoundation\Response;

class StartSession
{
    /**
     * The session manager.
     *
     * @var \Illuminate\Session\SessionManager
     */
    protected $manager;

    /**
     * The callback that can resolve an instance of the cache factory.
     *
<<<<<<< HEAD
     * @var callable
=======
     * @var callable|null
>>>>>>> 0056cabc
     */
    protected $cacheFactoryResolver;

    /**
     * Create a new session middleware.
     *
     * @param  \Illuminate\Session\SessionManager  $manager
<<<<<<< HEAD
     * @param  callable  $cacheFactoryResolver
=======
     * @param  callable|null  $cacheFactoryResolver
>>>>>>> 0056cabc
     * @return void
     */
    public function __construct(SessionManager $manager, callable $cacheFactoryResolver = null)
    {
        $this->manager = $manager;
        $this->cacheFactoryResolver = $cacheFactoryResolver;
    }

    /**
     * Handle an incoming request.
     *
     * @param  \Illuminate\Http\Request  $request
     * @param  \Closure  $next
     * @return mixed
     */
    public function handle($request, Closure $next)
    {
        if (! $this->sessionConfigured()) {
            return $next($request);
        }

        $session = $this->getSession($request);

        if ($this->manager->shouldBlock() ||
            ($request->route() && $request->route()->locksFor())) {
            return $this->handleRequestWhileBlocking($request, $session, $next);
        } else {
            return $this->handleStatefulRequest($request, $session, $next);
        }
    }

    /**
     * Handle the given request within session state.
     *
     * @param  \Illuminate\Http\Request  $request
     * @param  \Illuminate\Contracts\Session\Session  $session
     * @param  \Closure  $next
     * @return mixed
     */
    protected function handleRequestWhileBlocking(Request $request, $session, Closure $next)
    {
        $lockFor = $request->route() && $request->route()->locksFor()
                        ? $request->route()->locksFor()
                        : 10;

        $lock = $this->cache($this->manager->blockDriver())
                    ->lock('session:'.$session->getId(), $lockFor)
                    ->betweenBlockedAttemptsSleepFor(50);

        try {
            $lock->block(
                ! is_null($request->route()->waitsFor())
                        ? $request->route()->waitsFor()
                        : 10
            );

            return $this->handleStatefulRequest($request, $session, $next);
        } finally {
            optional($lock)->release();
        }
    }

    /**
     * Handle the given request within session state.
     *
     * @param  \Illuminate\Http\Request  $request
     * @param  \Illuminate\Contracts\Session\Session  $session
     * @param  \Closure  $next
     * @return mixed
     */
    protected function handleStatefulRequest(Request $request, $session, Closure $next)
    {
        // If a session driver has been configured, we will need to start the session here
        // so that the data is ready for an application. Note that the Laravel sessions
        // do not make use of PHP "native" sessions in any way since they are crappy.
        $request->setLaravelSession(
            $this->startSession($request, $session)
        );

        $this->collectGarbage($session);

        $response = $next($request);

        $this->storeCurrentUrl($request, $session);

        $this->addCookieToResponse($response, $session);

        // Again, if the session has been configured we will need to close out the session
        // so that the attributes may be persisted to some storage medium. We will also
        // add the session identifier cookie to the application response headers now.
        $this->saveSession($request);

        return $response;
    }

    /**
     * Start the session for the given request.
     *
     * @param  \Illuminate\Http\Request  $request
     * @param  \Illuminate\Contracts\Session\Session  $session
     * @return \Illuminate\Contracts\Session\Session
     */
    protected function startSession(Request $request, $session)
    {
        return tap($session, function ($session) use ($request) {
            $session->setRequestOnHandler($request);

            $session->start();
        });
    }

    /**
     * Get the session implementation from the manager.
     *
     * @param  \Illuminate\Http\Request  $request
     * @return \Illuminate\Contracts\Session\Session
     */
    public function getSession(Request $request)
    {
        return tap($this->manager->driver(), function ($session) use ($request) {
            $session->setId($request->cookies->get($session->getName()));
        });
    }

    /**
     * Remove the garbage from the session if necessary.
     *
     * @param  \Illuminate\Contracts\Session\Session  $session
     * @return void
     */
    protected function collectGarbage(Session $session)
    {
        $config = $this->manager->getSessionConfig();

        // Here we will see if this request hits the garbage collection lottery by hitting
        // the odds needed to perform garbage collection on any given request. If we do
        // hit it, we'll call this handler to let it delete all the expired sessions.
        if ($this->configHitsLottery($config)) {
            $session->getHandler()->gc($this->getSessionLifetimeInSeconds());
        }
    }

    /**
     * Determine if the configuration odds hit the lottery.
     *
     * @param  array  $config
     * @return bool
     */
    protected function configHitsLottery(array $config)
    {
        return random_int(1, $config['lottery'][1]) <= $config['lottery'][0];
    }

    /**
     * Store the current URL for the request if necessary.
     *
     * @param  \Illuminate\Http\Request  $request
     * @param  \Illuminate\Contracts\Session\Session  $session
     * @return void
     */
    protected function storeCurrentUrl(Request $request, $session)
    {
        if ($request->method() === 'GET' &&
            $request->route() &&
            ! $request->ajax() &&
            ! $request->prefetch()) {
            $session->setPreviousUrl($request->fullUrl());
        }
    }

    /**
     * Add the session cookie to the application response.
     *
     * @param  \Symfony\Component\HttpFoundation\Response  $response
     * @param  \Illuminate\Contracts\Session\Session  $session
     * @return void
     */
    protected function addCookieToResponse(Response $response, Session $session)
    {
        if ($this->sessionIsPersistent($config = $this->manager->getSessionConfig())) {
            $response->headers->setCookie(new Cookie(
                $session->getName(), $session->getId(), $this->getCookieExpirationDate(),
                $config['path'], $config['domain'], $config['secure'] ?? false,
                $config['http_only'] ?? true, false, $config['same_site'] ?? null
            ));
        }
    }

    /**
     * Save the session data to storage.
     *
     * @param  \Illuminate\Http\Request  $request
     * @return void
     */
    protected function saveSession($request)
    {
        $this->manager->driver()->save();
    }

    /**
     * Get the session lifetime in seconds.
     *
     * @return int
     */
    protected function getSessionLifetimeInSeconds()
    {
        return ($this->manager->getSessionConfig()['lifetime'] ?? null) * 60;
    }

    /**
     * Get the cookie lifetime in seconds.
     *
     * @return \DateTimeInterface|int
     */
    protected function getCookieExpirationDate()
    {
        $config = $this->manager->getSessionConfig();

        return $config['expire_on_close'] ? 0 : Date::instance(
            Carbon::now()->addRealMinutes($config['lifetime'])
        );
    }

    /**
     * Determine if a session driver has been configured.
     *
     * @return bool
     */
    protected function sessionConfigured()
    {
        return ! is_null($this->manager->getSessionConfig()['driver'] ?? null);
    }

    /**
     * Determine if the configured session driver is persistent.
     *
     * @param  array|null  $config
     * @return bool
     */
    protected function sessionIsPersistent(array $config = null)
    {
        $config = $config ?: $this->manager->getSessionConfig();

        return ! is_null($config['driver'] ?? null);
    }

    /**
     * Resolve the given cache driver.
     *
     * @param  string  $cache
     * @return \Illuminate\Cache\Store
     */
    protected function cache($driver)
    {
        return call_user_func($this->cacheFactoryResolver)->driver($driver);
    }
}<|MERGE_RESOLUTION|>--- conflicted
+++ resolved
@@ -23,11 +23,7 @@
     /**
      * The callback that can resolve an instance of the cache factory.
      *
-<<<<<<< HEAD
-     * @var callable
-=======
      * @var callable|null
->>>>>>> 0056cabc
      */
     protected $cacheFactoryResolver;
 
@@ -35,11 +31,7 @@
      * Create a new session middleware.
      *
      * @param  \Illuminate\Session\SessionManager  $manager
-<<<<<<< HEAD
-     * @param  callable  $cacheFactoryResolver
-=======
      * @param  callable|null  $cacheFactoryResolver
->>>>>>> 0056cabc
      * @return void
      */
     public function __construct(SessionManager $manager, callable $cacheFactoryResolver = null)
