--- conflicted
+++ resolved
@@ -34,11 +34,7 @@
         }
     },
     "suggest": {
-<<<<<<< HEAD
-        "pusher/pusher-php-server": "Required to use the Pusher broadcast driver (^5.0|^6.0)."
-=======
-        "pusher/pusher-php-server": "Required to use the Pusher broadcast driver (^4.0|^5.0|^6.0|^7.0)."
->>>>>>> 8b36ce2e
+        "pusher/pusher-php-server": "Required to use the Pusher broadcast driver (^5.0|^6.0|^7.0))."
     },
     "config": {
         "sort-packages": true
