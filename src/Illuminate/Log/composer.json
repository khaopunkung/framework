--- conflicted
+++ resolved
@@ -15,12 +15,7 @@
     "require-dev": {
         "illuminate/events": "4.2.*",
         "mockery/mockery": "0.9.*",
-<<<<<<< HEAD
-        "phpunit/phpunit": "3.7.*"
-=======
-        "phpunit/phpunit": "4.0.*",
-        "illuminate/events": "4.1.*"
->>>>>>> 4f69e545
+        "phpunit/phpunit": "4.0.*"
     },
     "autoload": {
         "psr-0": {
