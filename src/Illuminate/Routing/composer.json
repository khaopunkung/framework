--- conflicted
+++ resolved
@@ -17,15 +17,9 @@
         "symfony/routing": "2.4.*"
     },
     "require-dev": {
-<<<<<<< HEAD
         "illuminate/console": "4.2.*",
         "illuminate/filesystem": "4.2.*",
-        "mockery/mockery": "0.7.2",
-=======
-        "illuminate/console": "4.1.*",
-        "illuminate/filesystem": "4.1.*",
         "mockery/mockery": "0.9.*",
->>>>>>> 1faf4c85
         "phpunit/phpunit": "3.7.*"
     },
     "autoload": {
