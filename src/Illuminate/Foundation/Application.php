<?php

namespace Illuminate\Foundation;

use Closure;
use RuntimeException;
use Illuminate\Support\Arr;
use Illuminate\Support\Str;
use Illuminate\Http\Request;
use Illuminate\Container\Container;
use Illuminate\Filesystem\Filesystem;
use Illuminate\Support\ServiceProvider;
use Illuminate\Events\EventServiceProvider;
use Illuminate\Routing\RoutingServiceProvider;
use Symfony\Component\HttpKernel\HttpKernelInterface;
use Symfony\Component\HttpKernel\Exception\HttpException;
use Symfony\Component\HttpFoundation\Request as SymfonyRequest;
use Symfony\Component\HttpKernel\Exception\NotFoundHttpException;
use Illuminate\Contracts\Foundation\Application as ApplicationContract;

class Application extends Container implements ApplicationContract, HttpKernelInterface
{
    /**
     * The Laravel framework version.
     *
     * @var string
     */
<<<<<<< HEAD
    const VERSION = '5.2.5';
=======
    const VERSION = '5.1.28 (LTS)';
>>>>>>> 3f0fd279

    /**
     * The base path for the Laravel installation.
     *
     * @var string
     */
    protected $basePath;

    /**
     * Indicates if the application has been bootstrapped before.
     *
     * @var bool
     */
    protected $hasBeenBootstrapped = false;

    /**
     * Indicates if the application has "booted".
     *
     * @var bool
     */
    protected $booted = false;

    /**
     * The array of booting callbacks.
     *
     * @var array
     */
    protected $bootingCallbacks = [];

    /**
     * The array of booted callbacks.
     *
     * @var array
     */
    protected $bootedCallbacks = [];

    /**
     * The array of terminating callbacks.
     *
     * @var array
     */
    protected $terminatingCallbacks = [];

    /**
     * All of the registered service providers.
     *
     * @var array
     */
    protected $serviceProviders = [];

    /**
     * The names of the loaded service providers.
     *
     * @var array
     */
    protected $loadedProviders = [];

    /**
     * The deferred services and their providers.
     *
     * @var array
     */
    protected $deferredServices = [];

    /**
     * A custom callback used to configure Monolog.
     *
     * @var callable|null
     */
    protected $monologConfigurator;

    /**
     * The custom database path defined by the developer.
     *
     * @var string
     */
    protected $databasePath;

    /**
     * The custom storage path defined by the developer.
     *
     * @var string
     */
    protected $storagePath;

    /**
     * The custom environment path defined by the developer.
     *
     * @var string
     */
    protected $environmentPath;

    /**
     * The environment file to load during bootstrapping.
     *
     * @var string
     */
    protected $environmentFile = '.env';

    /**
     * The application namespace.
     *
     * @var string
     */
    protected $namespace = null;

    /**
     * Create a new Illuminate application instance.
     *
     * @param  string|null  $basePath
     * @return void
     */
    public function __construct($basePath = null)
    {
        $this->registerBaseBindings();

        $this->registerBaseServiceProviders();

        $this->registerCoreContainerAliases();

        if ($basePath) {
            $this->setBasePath($basePath);
        }
    }

    /**
     * Get the version number of the application.
     *
     * @return string
     */
    public function version()
    {
        return static::VERSION;
    }

    /**
     * Register the basic bindings into the container.
     *
     * @return void
     */
    protected function registerBaseBindings()
    {
        static::setInstance($this);

        $this->instance('app', $this);

        $this->instance('Illuminate\Container\Container', $this);
    }

    /**
     * Register all of the base service providers.
     *
     * @return void
     */
    protected function registerBaseServiceProviders()
    {
        $this->register(new EventServiceProvider($this));

        $this->register(new RoutingServiceProvider($this));
    }

    /**
     * Run the given array of bootstrap classes.
     *
     * @param  array  $bootstrappers
     * @return void
     */
    public function bootstrapWith(array $bootstrappers)
    {
        $this->hasBeenBootstrapped = true;

        foreach ($bootstrappers as $bootstrapper) {
            $this['events']->fire('bootstrapping: '.$bootstrapper, [$this]);

            $this->make($bootstrapper)->bootstrap($this);

            $this['events']->fire('bootstrapped: '.$bootstrapper, [$this]);
        }
    }

    /**
     * Register a callback to run after loading the environment.
     *
     * @param  \Closure  $callback
     * @return void
     */
    public function afterLoadingEnvironment(Closure $callback)
    {
        return $this->afterBootstrapping(
            'Illuminate\Foundation\Bootstrap\DetectEnvironment', $callback
        );
    }

    /**
     * Register a callback to run before a bootstrapper.
     *
     * @param  string  $bootstrapper
     * @param  Closure  $callback
     * @return void
     */
    public function beforeBootstrapping($bootstrapper, Closure $callback)
    {
        $this['events']->listen('bootstrapping: '.$bootstrapper, $callback);
    }

    /**
     * Register a callback to run after a bootstrapper.
     *
     * @param  string  $bootstrapper
     * @param  Closure  $callback
     * @return void
     */
    public function afterBootstrapping($bootstrapper, Closure $callback)
    {
        $this['events']->listen('bootstrapped: '.$bootstrapper, $callback);
    }

    /**
     * Determine if the application has been bootstrapped before.
     *
     * @return bool
     */
    public function hasBeenBootstrapped()
    {
        return $this->hasBeenBootstrapped;
    }

    /**
     * Set the base path for the application.
     *
     * @param  string  $basePath
     * @return $this
     */
    public function setBasePath($basePath)
    {
        $this->basePath = rtrim($basePath, '\/');

        $this->bindPathsInContainer();

        return $this;
    }

    /**
     * Bind all of the application paths in the container.
     *
     * @return void
     */
    protected function bindPathsInContainer()
    {
        $this->instance('path', $this->path());

        foreach (['base', 'config', 'database', 'lang', 'public', 'storage'] as $path) {
            $this->instance('path.'.$path, $this->{$path.'Path'}());
        }
    }

    /**
     * Get the path to the application "app" directory.
     *
     * @return string
     */
    public function path()
    {
        return $this->basePath.DIRECTORY_SEPARATOR.'app';
    }

    /**
     * Get the base path of the Laravel installation.
     *
     * @return string
     */
    public function basePath()
    {
        return $this->basePath;
    }

    /**
     * Get the path to the application configuration files.
     *
     * @return string
     */
    public function configPath()
    {
        return $this->basePath.DIRECTORY_SEPARATOR.'config';
    }

    /**
     * Get the path to the database directory.
     *
     * @return string
     */
    public function databasePath()
    {
        return $this->databasePath ?: $this->basePath.DIRECTORY_SEPARATOR.'database';
    }

    /**
     * Set the database directory.
     *
     * @param  string  $path
     * @return $this
     */
    public function useDatabasePath($path)
    {
        $this->databasePath = $path;

        $this->instance('path.database', $path);

        return $this;
    }

    /**
     * Get the path to the language files.
     *
     * @return string
     */
    public function langPath()
    {
        return $this->basePath.DIRECTORY_SEPARATOR.'resources'.DIRECTORY_SEPARATOR.'lang';
    }

    /**
     * Get the path to the public / web directory.
     *
     * @return string
     */
    public function publicPath()
    {
        return $this->basePath.DIRECTORY_SEPARATOR.'public';
    }

    /**
     * Get the path to the storage directory.
     *
     * @return string
     */
    public function storagePath()
    {
        return $this->storagePath ?: $this->basePath.DIRECTORY_SEPARATOR.'storage';
    }

    /**
     * Set the storage directory.
     *
     * @param  string  $path
     * @return $this
     */
    public function useStoragePath($path)
    {
        $this->storagePath = $path;

        $this->instance('path.storage', $path);

        return $this;
    }

    /**
     * Get the path to the environment file directory.
     *
     * @return string
     */
    public function environmentPath()
    {
        return $this->environmentPath ?: $this->basePath;
    }

    /**
     * Set the directory for the environment file.
     *
     * @param  string  $path
     * @return $this
     */
    public function useEnvironmentPath($path)
    {
        $this->environmentPath = $path;

        return $this;
    }

    /**
     * Set the environment file to be loaded during bootstrapping.
     *
     * @param  string  $file
     * @return $this
     */
    public function loadEnvironmentFrom($file)
    {
        $this->environmentFile = $file;

        return $this;
    }

    /**
     * Get the environment file the application is using.
     *
     * @return string
     */
    public function environmentFile()
    {
        return $this->environmentFile ?: '.env';
    }

    /**
     * Get or check the current application environment.
     *
     * @param  mixed
     * @return string
     */
    public function environment()
    {
        if (func_num_args() > 0) {
            $patterns = is_array(func_get_arg(0)) ? func_get_arg(0) : func_get_args();

            foreach ($patterns as $pattern) {
                if (Str::is($pattern, $this['env'])) {
                    return true;
                }
            }

            return false;
        }

        return $this['env'];
    }

    /**
     * Determine if application is in local environment.
     *
     * @return bool
     */
    public function isLocal()
    {
        return $this['env'] == 'local';
    }

    /**
     * Detect the application's current environment.
     *
     * @param  \Closure  $callback
     * @return string
     */
    public function detectEnvironment(Closure $callback)
    {
        $args = isset($_SERVER['argv']) ? $_SERVER['argv'] : null;

        return $this['env'] = (new EnvironmentDetector())->detect($callback, $args);
    }

    /**
     * Determine if we are running in the console.
     *
     * @return bool
     */
    public function runningInConsole()
    {
        return php_sapi_name() == 'cli';
    }

    /**
     * Determine if we are running unit tests.
     *
     * @return bool
     */
    public function runningUnitTests()
    {
        return $this['env'] == 'testing';
    }

    /**
     * Register all of the configured providers.
     *
     * @return void
     */
    public function registerConfiguredProviders()
    {
        $manifestPath = $this->getCachedServicesPath();

        (new ProviderRepository($this, new Filesystem, $manifestPath))
                    ->load($this->config['app.providers']);
    }

    /**
     * Register a service provider with the application.
     *
     * @param  \Illuminate\Support\ServiceProvider|string  $provider
     * @param  array  $options
     * @param  bool   $force
     * @return \Illuminate\Support\ServiceProvider
     */
    public function register($provider, $options = [], $force = false)
    {
        if ($registered = $this->getProvider($provider) && ! $force) {
            return $registered;
        }

        // If the given "provider" is a string, we will resolve it, passing in the
        // application instance automatically for the developer. This is simply
        // a more convenient way of specifying your service provider classes.
        if (is_string($provider)) {
            $provider = $this->resolveProviderClass($provider);
        }

        $provider->register();

        // Once we have registered the service we will iterate through the options
        // and set each of them on the application so they will be available on
        // the actual loading of the service objects and for developer usage.
        foreach ($options as $key => $value) {
            $this[$key] = $value;
        }

        $this->markAsRegistered($provider);

        // If the application has already booted, we will call this boot method on
        // the provider class so it has an opportunity to do its boot logic and
        // will be ready for any usage by the developer's application logics.
        if ($this->booted) {
            $this->bootProvider($provider);
        }

        return $provider;
    }

    /**
     * Get the registered service provider instance if it exists.
     *
     * @param  \Illuminate\Support\ServiceProvider|string  $provider
     * @return \Illuminate\Support\ServiceProvider|null
     */
    public function getProvider($provider)
    {
        $name = is_string($provider) ? $provider : get_class($provider);

        return Arr::first($this->serviceProviders, function ($key, $value) use ($name) {
            return $value instanceof $name;
        });
    }

    /**
     * Resolve a service provider instance from the class name.
     *
     * @param  string  $provider
     * @return \Illuminate\Support\ServiceProvider
     */
    public function resolveProviderClass($provider)
    {
        return new $provider($this);
    }

    /**
     * Mark the given provider as registered.
     *
     * @param  \Illuminate\Support\ServiceProvider  $provider
     * @return void
     */
    protected function markAsRegistered($provider)
    {
        $this['events']->fire($class = get_class($provider), [$provider]);

        $this->serviceProviders[] = $provider;

        $this->loadedProviders[$class] = true;
    }

    /**
     * Load and boot all of the remaining deferred providers.
     *
     * @return void
     */
    public function loadDeferredProviders()
    {
        // We will simply spin through each of the deferred providers and register each
        // one and boot them if the application has booted. This should make each of
        // the remaining services available to this application for immediate use.
        foreach ($this->deferredServices as $service => $provider) {
            $this->loadDeferredProvider($service);
        }

        $this->deferredServices = [];
    }

    /**
     * Load the provider for a deferred service.
     *
     * @param  string  $service
     * @return void
     */
    public function loadDeferredProvider($service)
    {
        if (! isset($this->deferredServices[$service])) {
            return;
        }

        $provider = $this->deferredServices[$service];

        // If the service provider has not already been loaded and registered we can
        // register it with the application and remove the service from this list
        // of deferred services, since it will already be loaded on subsequent.
        if (! isset($this->loadedProviders[$provider])) {
            $this->registerDeferredProvider($provider, $service);
        }
    }

    /**
     * Register a deferred provider and service.
     *
     * @param  string  $provider
     * @param  string  $service
     * @return void
     */
    public function registerDeferredProvider($provider, $service = null)
    {
        // Once the provider that provides the deferred service has been registered we
        // will remove it from our local list of the deferred services with related
        // providers so that this container does not try to resolve it out again.
        if ($service) {
            unset($this->deferredServices[$service]);
        }

        $this->register($instance = new $provider($this));

        if (! $this->booted) {
            $this->booting(function () use ($instance) {
                $this->bootProvider($instance);
            });
        }
    }

    /**
     * Resolve the given type from the container.
     *
     * (Overriding Container::make)
     *
     * @param  string  $abstract
     * @param  array   $parameters
     * @return mixed
     */
    public function make($abstract, array $parameters = [])
    {
        $abstract = $this->getAlias($abstract);

        if (isset($this->deferredServices[$abstract])) {
            $this->loadDeferredProvider($abstract);
        }

        return parent::make($abstract, $parameters);
    }

    /**
     * Determine if the given abstract type has been bound.
     *
     * (Overriding Container::bound)
     *
     * @param  string  $abstract
     * @return bool
     */
    public function bound($abstract)
    {
        return isset($this->deferredServices[$abstract]) || parent::bound($abstract);
    }

    /**
     * Determine if the application has booted.
     *
     * @return bool
     */
    public function isBooted()
    {
        return $this->booted;
    }

    /**
     * Boot the application's service providers.
     *
     * @return void
     */
    public function boot()
    {
        if ($this->booted) {
            return;
        }

        // Once the application has booted we will also fire some "booted" callbacks
        // for any listeners that need to do work after this initial booting gets
        // finished. This is useful when ordering the boot-up processes we run.
        $this->fireAppCallbacks($this->bootingCallbacks);

        array_walk($this->serviceProviders, function ($p) {
            $this->bootProvider($p);
        });

        $this->booted = true;

        $this->fireAppCallbacks($this->bootedCallbacks);
    }

    /**
     * Boot the given service provider.
     *
     * @param  \Illuminate\Support\ServiceProvider  $provider
     * @return mixed
     */
    protected function bootProvider(ServiceProvider $provider)
    {
        if (method_exists($provider, 'boot')) {
            return $this->call([$provider, 'boot']);
        }
    }

    /**
     * Register a new boot listener.
     *
     * @param  mixed  $callback
     * @return void
     */
    public function booting($callback)
    {
        $this->bootingCallbacks[] = $callback;
    }

    /**
     * Register a new "booted" listener.
     *
     * @param  mixed  $callback
     * @return void
     */
    public function booted($callback)
    {
        $this->bootedCallbacks[] = $callback;

        if ($this->isBooted()) {
            $this->fireAppCallbacks([$callback]);
        }
    }

    /**
     * Call the booting callbacks for the application.
     *
     * @param  array  $callbacks
     * @return void
     */
    protected function fireAppCallbacks(array $callbacks)
    {
        foreach ($callbacks as $callback) {
            call_user_func($callback, $this);
        }
    }

    /**
     * {@inheritdoc}
     */
    public function handle(SymfonyRequest $request, $type = self::MASTER_REQUEST, $catch = true)
    {
        return $this['Illuminate\Contracts\Http\Kernel']->handle(Request::createFromBase($request));
    }

    /**
     * Determine if middleware has been disabled for the application.
     *
     * @return bool
     */
    public function shouldSkipMiddleware()
    {
        return $this->bound('middleware.disable') &&
               $this->make('middleware.disable') === true;
    }

    /**
     * Determine if the application configuration is cached.
     *
     * @return bool
     */
    public function configurationIsCached()
    {
        return file_exists($this->getCachedConfigPath());
    }

    /**
     * Get the path to the configuration cache file.
     *
     * @return string
     */
    public function getCachedConfigPath()
    {
        return $this->basePath().'/bootstrap/cache/config.php';
    }

    /**
     * Determine if the application routes are cached.
     *
     * @return bool
     */
    public function routesAreCached()
    {
        return $this['files']->exists($this->getCachedRoutesPath());
    }

    /**
     * Get the path to the routes cache file.
     *
     * @return string
     */
    public function getCachedRoutesPath()
    {
        return $this->basePath().'/bootstrap/cache/routes.php';
    }

    /**
     * Get the path to the cached "compiled.php" file.
     *
     * @return string
     */
    public function getCachedCompilePath()
    {
        return $this->basePath().'/bootstrap/cache/compiled.php';
    }

    /**
     * Get the path to the cached services.php file.
     *
     * @return string
     */
    public function getCachedServicesPath()
    {
        return $this->basePath().'/bootstrap/cache/services.php';
    }

    /**
     * Determine if the application is currently down for maintenance.
     *
     * @return bool
     */
    public function isDownForMaintenance()
    {
        return file_exists($this->storagePath().'/framework/down');
    }

    /**
     * Throw an HttpException with the given data.
     *
     * @param  int     $code
     * @param  string  $message
     * @param  array   $headers
     * @return void
     *
     * @throws \Symfony\Component\HttpKernel\Exception\HttpException
     */
    public function abort($code, $message = '', array $headers = [])
    {
        if ($code == 404) {
            throw new NotFoundHttpException($message);
        }

        throw new HttpException($code, $message, null, $headers);
    }

    /**
     * Register a terminating callback with the application.
     *
     * @param  \Closure  $callback
     * @return $this
     */
    public function terminating(Closure $callback)
    {
        $this->terminatingCallbacks[] = $callback;

        return $this;
    }

    /**
     * Terminate the application.
     *
     * @return void
     */
    public function terminate()
    {
        foreach ($this->terminatingCallbacks as $terminating) {
            $this->call($terminating);
        }
    }

    /**
     * Get the service providers that have been loaded.
     *
     * @return array
     */
    public function getLoadedProviders()
    {
        return $this->loadedProviders;
    }

    /**
     * Get the application's deferred services.
     *
     * @return array
     */
    public function getDeferredServices()
    {
        return $this->deferredServices;
    }

    /**
     * Set the application's deferred services.
     *
     * @param  array  $services
     * @return void
     */
    public function setDeferredServices(array $services)
    {
        $this->deferredServices = $services;
    }

    /**
     * Add an array of services to the application's deferred services.
     *
     * @param  array  $services
     * @return void
     */
    public function addDeferredServices(array $services)
    {
        $this->deferredServices = array_merge($this->deferredServices, $services);
    }

    /**
     * Determine if the given service is a deferred service.
     *
     * @param  string  $service
     * @return bool
     */
    public function isDeferredService($service)
    {
        return isset($this->deferredServices[$service]);
    }

    /**
     * Define a callback to be used to configure Monolog.
     *
     * @param  callable  $callback
     * @return $this
     */
    public function configureMonologUsing(callable $callback)
    {
        $this->monologConfigurator = $callback;

        return $this;
    }

    /**
     * Determine if the application has a custom Monolog configurator.
     *
     * @return bool
     */
    public function hasMonologConfigurator()
    {
        return ! is_null($this->monologConfigurator);
    }

    /**
     * Get the custom Monolog configurator for the application.
     *
     * @return callable
     */
    public function getMonologConfigurator()
    {
        return $this->monologConfigurator;
    }

    /**
     * Get the current application locale.
     *
     * @return string
     */
    public function getLocale()
    {
        return $this['config']->get('app.locale');
    }

    /**
     * Set the current application locale.
     *
     * @param  string  $locale
     * @return void
     */
    public function setLocale($locale)
    {
        $this['config']->set('app.locale', $locale);

        $this['translator']->setLocale($locale);

        $this['events']->fire('locale.changed', [$locale]);
    }

    /**
     * Register the core class aliases in the container.
     *
     * @return void
     */
    public function registerCoreContainerAliases()
    {
        $aliases = [
            'app'                  => ['Illuminate\Foundation\Application', 'Illuminate\Contracts\Container\Container', 'Illuminate\Contracts\Foundation\Application'],
            'auth'                 => ['Illuminate\Auth\AuthManager', 'Illuminate\Contracts\Auth\Factory'],
            'auth.driver'          => ['Illuminate\Contracts\Auth\Guard'],
            'auth.password'        => ['Illuminate\Contracts\Auth\PasswordBrokerFactory'],
            'auth.password.broker' => ['Illuminate\Contracts\Auth\PasswordBroker'],
            'blade.compiler'       => ['Illuminate\View\Compilers\BladeCompiler'],
            'cache'                => ['Illuminate\Cache\CacheManager', 'Illuminate\Contracts\Cache\Factory'],
            'cache.store'          => ['Illuminate\Cache\Repository', 'Illuminate\Contracts\Cache\Repository'],
            'config'               => ['Illuminate\Config\Repository', 'Illuminate\Contracts\Config\Repository'],
            'cookie'               => ['Illuminate\Cookie\CookieJar', 'Illuminate\Contracts\Cookie\Factory', 'Illuminate\Contracts\Cookie\QueueingFactory'],
            'encrypter'            => ['Illuminate\Encryption\Encrypter', 'Illuminate\Contracts\Encryption\Encrypter'],
            'db'                   => ['Illuminate\Database\DatabaseManager'],
            'db.connection'        => ['Illuminate\Database\Connection', 'Illuminate\Database\ConnectionInterface'],
            'events'               => ['Illuminate\Events\Dispatcher', 'Illuminate\Contracts\Events\Dispatcher'],
            'files'                => ['Illuminate\Filesystem\Filesystem'],
            'filesystem'           => ['Illuminate\Filesystem\FilesystemManager', 'Illuminate\Contracts\Filesystem\Factory'],
            'filesystem.disk'      => ['Illuminate\Contracts\Filesystem\Filesystem'],
            'filesystem.cloud'     => ['Illuminate\Contracts\Filesystem\Cloud'],
            'hash'                 => ['Illuminate\Contracts\Hashing\Hasher'],
            'translator'           => ['Illuminate\Translation\Translator', 'Symfony\Component\Translation\TranslatorInterface'],
            'log'                  => ['Illuminate\Log\Writer', 'Illuminate\Contracts\Logging\Log', 'Psr\Log\LoggerInterface'],
            'mailer'               => ['Illuminate\Mail\Mailer', 'Illuminate\Contracts\Mail\Mailer', 'Illuminate\Contracts\Mail\MailQueue'],
            'auth.password'        => ['Illuminate\Auth\Passwords\PasswordBrokerManager', 'Illuminate\Contracts\Auth\PasswordBrokerFactory'],
            'auth.password.broker' => ['Illuminate\Auth\Passwords\PasswordBroker', 'Illuminate\Contracts\Auth\PasswordBroker'],
            'queue'                => ['Illuminate\Queue\QueueManager', 'Illuminate\Contracts\Queue\Factory', 'Illuminate\Contracts\Queue\Monitor'],
            'queue.connection'     => ['Illuminate\Contracts\Queue\Queue'],
            'redirect'             => ['Illuminate\Routing\Redirector'],
            'redis'                => ['Illuminate\Redis\Database', 'Illuminate\Contracts\Redis\Database'],
            'request'              => ['Illuminate\Http\Request', 'Symfony\Component\HttpFoundation\Request'],
            'router'               => ['Illuminate\Routing\Router', 'Illuminate\Contracts\Routing\Registrar'],
            'session'              => ['Illuminate\Session\SessionManager'],
            'session.store'        => ['Illuminate\Session\Store', 'Symfony\Component\HttpFoundation\Session\SessionInterface'],
            'url'                  => ['Illuminate\Routing\UrlGenerator', 'Illuminate\Contracts\Routing\UrlGenerator'],
            'validator'            => ['Illuminate\Validation\Factory', 'Illuminate\Contracts\Validation\Factory'],
            'view'                 => ['Illuminate\View\Factory', 'Illuminate\Contracts\View\Factory'],
        ];

        foreach ($aliases as $key => $aliases) {
            foreach ($aliases as $alias) {
                $this->alias($key, $alias);
            }
        }
    }

    /**
     * Flush the container of all bindings and resolved instances.
     *
     * @return void
     */
    public function flush()
    {
        parent::flush();

        $this->loadedProviders = [];
    }

    /**
     * Get the used kernel object.
     *
     * @return \Illuminate\Contracts\Console\Kernel|\Illuminate\Contracts\Http\Kernel
     */
    protected function getKernel()
    {
        $kernelContract = $this->runningInConsole()
                    ? 'Illuminate\Contracts\Console\Kernel'
                    : 'Illuminate\Contracts\Http\Kernel';

        return $this->make($kernelContract);
    }

    /**
     * Get the application namespace.
     *
     * @return string
     *
     * @throws \RuntimeException
     */
    public function getNamespace()
    {
        if (! is_null($this->namespace)) {
            return $this->namespace;
        }

        $composer = json_decode(file_get_contents(base_path('composer.json')), true);

        foreach ((array) data_get($composer, 'autoload.psr-4') as $namespace => $path) {
            foreach ((array) $path as $pathChoice) {
                if (realpath(app_path()) == realpath(base_path().'/'.$pathChoice)) {
                    return $this->namespace = $namespace;
                }
            }
        }

        throw new RuntimeException('Unable to detect application namespace.');
    }
}<|MERGE_RESOLUTION|>--- conflicted
+++ resolved
@@ -25,11 +25,7 @@
      *
      * @var string
      */
-<<<<<<< HEAD
-    const VERSION = '5.2.5';
-=======
-    const VERSION = '5.1.28 (LTS)';
->>>>>>> 3f0fd279
+    const VERSION = '5.2.6';
 
     /**
      * The base path for the Laravel installation.
