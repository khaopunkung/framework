--- conflicted
+++ resolved
@@ -27,11 +27,7 @@
 	 *
 	 * @var string
 	 */
-<<<<<<< HEAD
 	const VERSION = '4.2-dev';
-=======
-	const VERSION = '4.1.28';
->>>>>>> be50b2e7
 
 	/**
 	 * Indicates if the application has "booted".
