--- conflicted
+++ resolved
@@ -1,101 +1,97 @@
-{
-    "name": "laravel/framework",
-    "description": "The Laravel Framework.",
-    "keywords": ["framework", "laravel"],
-    "license": "MIT",
-    "authors": [
-        {
-            "name": "Taylor Otwell",
-            "email": "taylorotwell@gmail.com"
-        }
-    ],
-    "require": {
-        "php": ">=5.4.0",
-        "classpreloader/classpreloader": "~1.0.2",
-        "d11wtq/boris": "~1.0",
-        "ircmaxell/password-compat": "~1.0",
-        "filp/whoops": "1.1.*",
-<<<<<<< HEAD
-        "jeremeamia/superclosure": "~1.0",
-        "league/flysystem": "0.5.*",
-=======
-        "jeremeamia/superclosure": "~1.0.1",
->>>>>>> 33f03e00
-        "monolog/monolog": "~1.6",
-        "nesbot/carbon": "~1.0",
-        "patchwork/utf8": "~1.1",
-        "predis/predis": "~1.0",
-        "stack/builder": "~1.0",
-        "swiftmailer/swiftmailer": "~5.1",
-        "symfony/browser-kit": "2.6.*",
-        "symfony/console": "2.6.*",
-        "symfony/css-selector": "2.6.*",
-        "symfony/debug": "2.6.*",
-        "symfony/dom-crawler": "2.6.*",
-        "symfony/finder": "2.6.*",
-        "symfony/http-foundation": "2.6.*",
-        "symfony/http-kernel": "2.6.*",
-        "symfony/process": "2.6.*",
-        "symfony/routing": "2.6.*",
-        "symfony/security-core": "2.6.*",
-        "symfony/translation": "2.6.*"
-    },
-    "replace": {
-        "illuminate/auth": "self.version",
-        "illuminate/cache": "self.version",
-        "illuminate/config": "self.version",
-        "illuminate/console": "self.version",
-        "illuminate/container": "self.version",
-        "illuminate/contracts": "self.version",
-        "illuminate/cookie": "self.version",
-        "illuminate/database": "self.version",
-        "illuminate/encryption": "self.version",
-        "illuminate/events": "self.version",
-        "illuminate/exception": "self.version",
-        "illuminate/filesystem": "self.version",
-        "illuminate/foundation": "self.version",
-        "illuminate/hashing": "self.version",
-        "illuminate/http": "self.version",
-        "illuminate/log": "self.version",
-        "illuminate/mail": "self.version",
-        "illuminate/pagination": "self.version",
-        "illuminate/queue": "self.version",
-        "illuminate/redis": "self.version",
-        "illuminate/routing": "self.version",
-        "illuminate/session": "self.version",
-        "illuminate/support": "self.version",
-        "illuminate/translation": "self.version",
-        "illuminate/validation": "self.version",
-        "illuminate/view": "self.version",
-        "illuminate/workbench": "self.version"
-    },
-    "require-dev": {
-        "aws/aws-sdk-php": "~2.6",
-        "iron-io/iron_mq": "~1.5",
-        "pda/pheanstalk": "~3.0",
-        "mockery/mockery": "~0.9",
-        "phpunit/phpunit": "~4.0"
-    },
-    "autoload": {
-        "classmap": [
-            "src/Illuminate/Queue/IlluminateQueueClosure.php"
-        ],
-        "files": [
-            "src/Illuminate/Foundation/helpers.php",
-            "src/Illuminate/Support/helpers.php"
-        ],
-        "psr-0": {
-            "Illuminate": "src/"
-        }
-    },
-    "extra": {
-        "branch-alias": {
-            "dev-master": "5.0-dev"
-        }
-    },
-    "suggest": {
-        "doctrine/dbal": "Allow renaming columns and dropping SQLite columns.",
-        "guzzlehttp/guzzle": "Required for Mailgun and Mandrill mail drivers."
-    },
-    "minimum-stability": "dev"
-}
+{
+    "name": "laravel/framework",
+    "description": "The Laravel Framework.",
+    "keywords": ["framework", "laravel"],
+    "license": "MIT",
+    "authors": [
+        {
+            "name": "Taylor Otwell",
+            "email": "taylorotwell@gmail.com"
+        }
+    ],
+    "require": {
+        "php": ">=5.4.0",
+        "classpreloader/classpreloader": "~1.0.2",
+        "d11wtq/boris": "~1.0",
+        "ircmaxell/password-compat": "~1.0",
+        "filp/whoops": "1.1.*",
+        "jeremeamia/superclosure": "~1.0.1",
+        "league/flysystem": "0.5.*",
+        "monolog/monolog": "~1.6",
+        "nesbot/carbon": "~1.0",
+        "patchwork/utf8": "~1.1",
+        "predis/predis": "~1.0",
+        "stack/builder": "~1.0",
+        "swiftmailer/swiftmailer": "~5.1",
+        "symfony/browser-kit": "2.6.*",
+        "symfony/console": "2.6.*",
+        "symfony/css-selector": "2.6.*",
+        "symfony/debug": "2.6.*",
+        "symfony/dom-crawler": "2.6.*",
+        "symfony/finder": "2.6.*",
+        "symfony/http-foundation": "2.6.*",
+        "symfony/http-kernel": "2.6.*",
+        "symfony/process": "2.6.*",
+        "symfony/routing": "2.6.*",
+        "symfony/security-core": "2.6.*",
+        "symfony/translation": "2.6.*"
+    },
+    "replace": {
+        "illuminate/auth": "self.version",
+        "illuminate/cache": "self.version",
+        "illuminate/config": "self.version",
+        "illuminate/console": "self.version",
+        "illuminate/container": "self.version",
+        "illuminate/contracts": "self.version",
+        "illuminate/cookie": "self.version",
+        "illuminate/database": "self.version",
+        "illuminate/encryption": "self.version",
+        "illuminate/events": "self.version",
+        "illuminate/exception": "self.version",
+        "illuminate/filesystem": "self.version",
+        "illuminate/foundation": "self.version",
+        "illuminate/hashing": "self.version",
+        "illuminate/http": "self.version",
+        "illuminate/log": "self.version",
+        "illuminate/mail": "self.version",
+        "illuminate/pagination": "self.version",
+        "illuminate/queue": "self.version",
+        "illuminate/redis": "self.version",
+        "illuminate/routing": "self.version",
+        "illuminate/session": "self.version",
+        "illuminate/support": "self.version",
+        "illuminate/translation": "self.version",
+        "illuminate/validation": "self.version",
+        "illuminate/view": "self.version",
+        "illuminate/workbench": "self.version"
+    },
+    "require-dev": {
+        "aws/aws-sdk-php": "~2.6",
+        "iron-io/iron_mq": "~1.5",
+        "pda/pheanstalk": "~3.0",
+        "mockery/mockery": "~0.9",
+        "phpunit/phpunit": "~4.0"
+    },
+    "autoload": {
+        "classmap": [
+            "src/Illuminate/Queue/IlluminateQueueClosure.php"
+        ],
+        "files": [
+            "src/Illuminate/Foundation/helpers.php",
+            "src/Illuminate/Support/helpers.php"
+        ],
+        "psr-0": {
+            "Illuminate": "src/"
+        }
+    },
+    "extra": {
+        "branch-alias": {
+            "dev-master": "5.0-dev"
+        }
+    },
+    "suggest": {
+        "doctrine/dbal": "Allow renaming columns and dropping SQLite columns.",
+        "guzzlehttp/guzzle": "Required for Mailgun and Mandrill mail drivers."
+    },
+    "minimum-stability": "dev"
+}