--- conflicted
+++ resolved
@@ -33,11 +33,7 @@
      *
      * @var string
      */
-<<<<<<< HEAD
-    const VERSION = '7.x-dev';
-=======
-    const VERSION = '6.18.0';
->>>>>>> 077b895d
+    const VERSION = '7.0.0';
 
     /**
      * The base path for the Laravel installation.
