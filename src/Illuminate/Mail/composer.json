--- conflicted
+++ resolved
@@ -36,11 +36,7 @@
     },
     "suggest": {
         "aws/aws-sdk-php": "Required to use the SES mail driver (^3.0).",
-<<<<<<< HEAD
-        "guzzlehttp/guzzle": "Required to use the Mailgun mail driver (^6.3.1|^7.0).",
-=======
         "guzzlehttp/guzzle": "Required to use the Mailgun mail driver (^6.3.1|^7.0.1).",
->>>>>>> 28bb76ef
         "wildbit/swiftmailer-postmark": "Required to use Postmark mail driver (^3.0)."
     },
     "config": {
