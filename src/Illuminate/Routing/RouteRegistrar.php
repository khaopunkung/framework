--- conflicted
+++ resolved
@@ -182,17 +182,12 @@
         }
 
         if (is_array($action) &&
-<<<<<<< HEAD
-            is_callable($action) &&
+            ! Arr::isAssoc($action) &&
+            Reflector::isCallable($action)) {
             ! Arr::isAssoc($action)) {
             if (strncmp($action[0], '\\', 1)) {
                 $action[0] = '\\'.$action[0];
             }
-
-=======
-            ! Arr::isAssoc($action) &&
-            Reflector::isCallable($action)) {
->>>>>>> 3c44a9b9
             $action = [
                 'uses' => $action[0].'@'.$action[1],
                 'controller' => $action[0].'@'.$action[1],
