--- conflicted
+++ resolved
@@ -1139,13 +1139,7 @@
             return Arr::random($this->items);
         }
 
-<<<<<<< HEAD
-        $keys = Arr::wrap($keys);
-
-        return new static(array_intersect_key($this->items, array_flip($keys)));
-=======
         return new static(Arr::random($this->items, $amount));
->>>>>>> ce7251c4
     }
 
     /**
