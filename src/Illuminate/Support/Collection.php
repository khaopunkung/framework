<?php

namespace Illuminate\Support;

use Countable;
use Exception;
use ArrayAccess;
use Traversable;
use ArrayIterator;
use CachingIterator;
use JsonSerializable;
use IteratorAggregate;
use InvalidArgumentException;
use Illuminate\Support\Debug\Dumper;
use Illuminate\Support\Traits\Macroable;
use Illuminate\Contracts\Support\Jsonable;
use Illuminate\Contracts\Support\Arrayable;

class Collection implements ArrayAccess, Arrayable, Countable, IteratorAggregate, Jsonable, JsonSerializable
{
    use Macroable;

    /**
     * The items contained in the collection.
     *
     * @var array
     */
    protected $items = [];

    /**
     * The methods that can be proxied.
     *
     * @var array
     */
    protected static $proxies = [
        'average', 'avg', 'contains', 'each', 'every', 'filter', 'first', 'flatMap',
        'map', 'partition', 'reject', 'sortBy', 'sortByDesc', 'sum',
    ];

    /**
     * Create a new collection.
     *
     * @param  mixed  $items
     * @return void
     */
    public function __construct($items = [])
    {
        $this->items = $this->getArrayableItems($items);
    }

    /**
     * Create a new collection instance if the value isn't one already.
     *
     * @param  mixed  $items
     * @return static
     */
    public static function make($items = [])
    {
        return new static($items);
    }

    /**
     * Create a new collection by invoking the callback a given amount of times.
     *
     * @param  int  $amount
     * @param  callable|null  $callback
     * @return static
     */
    public static function times($amount, callable $callback = null)
    {
        if ($amount < 1) {
            return new static;
        }

        if (is_null($callback)) {
            return new static(range(1, $amount));
        }

        return (new static(range(1, $amount)))->map($callback);
    }

    /**
     * Get all of the items in the collection.
     *
     * @return array
     */
    public function all()
    {
        return $this->items;
    }

    /**
     * Get the average value of a given key.
     *
     * @param  callable|string|null  $callback
     * @return mixed
     */
    public function avg($callback = null)
    {
        if ($count = $this->count()) {
            return $this->sum($callback) / $count;
        }
    }

    /**
     * Alias for the "avg" method.
     *
     * @param  callable|string|null  $callback
     * @return mixed
     */
    public function average($callback = null)
    {
        return $this->avg($callback);
    }

    /**
     * Get the median of a given key.
     *
     * @param  null $key
     * @return mixed
     */
    public function median($key = null)
    {
        $count = $this->count();

        if ($count == 0) {
            return;
        }

        $values = (isset($key) ? $this->pluck($key) : $this)
                    ->sort()->values();

        $middle = (int) ($count / 2);

        if ($count % 2) {
            return $values->get($middle);
        }

        return (new static([
            $values->get($middle - 1), $values->get($middle),
        ]))->average();
    }

    /**
     * Get the mode of a given key.
     *
     * @param  mixed  $key
     * @return array|null
     */
    public function mode($key = null)
    {
        $count = $this->count();

        if ($count == 0) {
            return;
        }

        $collection = isset($key) ? $this->pluck($key) : $this;

        $counts = new self;

        $collection->each(function ($value) use ($counts) {
            $counts[$value] = isset($counts[$value]) ? $counts[$value] + 1 : 1;
        });

        $sorted = $counts->sort();

        $highestValue = $sorted->last();

        return $sorted->filter(function ($value) use ($highestValue) {
            return $value == $highestValue;
        })->sort()->keys()->all();
    }

    /**
     * Collapse the collection of items into a single array.
     *
     * @return static
     */
    public function collapse()
    {
        return new static(Arr::collapse($this->items));
    }

    /**
     * Determine if an item exists in the collection.
     *
     * @param  mixed  $key
     * @param  mixed  $operator
     * @param  mixed  $value
     * @return bool
     */
    public function contains($key, $operator = null, $value = null)
    {
        if (func_num_args() == 1) {
            if ($this->useAsCallable($key)) {
                return ! is_null($this->first($key));
            }

            return in_array($key, $this->items);
        }

        if (func_num_args() == 2) {
            $value = $operator;

            $operator = '=';
        }

        return $this->contains($this->operatorForWhere($key, $operator, $value));
    }

    /**
     * Determine if an item exists in the collection using strict comparison.
     *
     * @param  mixed  $key
     * @param  mixed  $value
     * @return bool
     */
    public function containsStrict($key, $value = null)
    {
        if (func_num_args() == 2) {
            return $this->contains(function ($item) use ($key, $value) {
                return data_get($item, $key) === $value;
            });
        }

        if ($this->useAsCallable($key)) {
            return ! is_null($this->first($key));
        }

        return in_array($key, $this->items, true);
    }

    /**
     * Cross join with the given lists, returning all possible permutations.
     *
     * @param  mixed  ...$lists
     * @return static
     */
    public function crossJoin(...$lists)
    {
        return new static(Arr::crossJoin(
            $this->items, ...array_map([$this, 'getArrayableItems'], $lists)
        ));
    }

    /**
     * Dump the collection and end the script.
     *
     * @return void
     */
    public function dd()
    {
        dd($this->all());
    }

    /**
     * Dump the collection.
     *
     * @return void
     */
    public function dump()
    {
        (new static(func_get_args()))
            ->push($this)
            ->each(function ($item) {
                (new Dumper)->dump($item);
            });

        return $this;
    }

    /**
     * Get the items in the collection that are not present in the given items.
     *
     * @param  mixed  $items
     * @return static
     */
    public function diff($items)
    {
        return new static(array_diff($this->items, $this->getArrayableItems($items)));
    }

    /**
     * Get the items in the collection whose keys and values are not present in the given items.
     *
     * @param  mixed  $items
     * @return static
     */
    public function diffAssoc($items)
    {
        return new static(array_diff_assoc($this->items, $this->getArrayableItems($items)));
    }

    /**
     * Get the items in the collection whose keys are not present in the given items.
     *
     * @param  mixed  $items
     * @return static
     */
    public function diffKeys($items)
    {
        return new static(array_diff_key($this->items, $this->getArrayableItems($items)));
    }

    /**
     * Execute a callback over each item.
     *
     * @param  callable  $callback
     * @return $this
     */
    public function each(callable $callback)
    {
        foreach ($this->items as $key => $item) {
            if ($callback($item, $key) === false) {
                break;
            }
        }

        return $this;
    }

    /**
     * Execute a callback over each nested chunk of items.
     *
     * @param  callable  $callback
     * @return static
     */
    public function eachSpread(callable $callback)
    {
        return $this->each(function ($chunk) use ($callback) {
            return $callback(...$chunk);
        });
    }

    /**
     * Determine if all items in the collection pass the given test.
     *
     * @param  string|callable  $key
     * @param  mixed  $operator
     * @param  mixed  $value
     * @return bool
     */
    public function every($key, $operator = null, $value = null)
    {
        if (func_num_args() == 1) {
            $callback = $this->valueRetriever($key);

            foreach ($this->items as $k => $v) {
                if (! $callback($v, $k)) {
                    return false;
                }
            }

            return true;
        }

        if (func_num_args() == 2) {
            $value = $operator;

            $operator = '=';
        }

        return $this->every($this->operatorForWhere($key, $operator, $value));
    }

    /**
     * Get all items except for those with the specified keys.
     *
     * @param  mixed  $keys
     * @return static
     */
    public function except($keys)
    {
        $keys = is_array($keys) ? $keys : func_get_args();

        return new static(Arr::except($this->items, $keys));
    }

    /**
     * Run a filter over each of the items.
     *
     * @param  callable|null  $callback
     * @return static
     */
    public function filter(callable $callback = null)
    {
        if ($callback) {
            return new static(Arr::where($this->items, $callback));
        }

        return new static(array_filter($this->items));
    }

    /**
     * Apply the callback if the value is truthy.
     *
     * @param  bool  $value
     * @param  callable  $callback
     * @param  callable  $default
     * @return mixed
     */
    public function when($value, callable $callback, callable $default = null)
    {
        if ($value) {
            return $callback($this);
        } elseif ($default) {
            return $default($this);
        }

        return $this;
    }

    /**
     * Apply the callback if the value is falsy.
     *
     * @param  bool  $value
     * @param  callable  $callback
     * @param  callable  $default
     * @return mixed
     */
    public function unless($value, callable $callback, callable $default = null)
    {
        return $this->when(! $value, $callback, $default);
    }

    /**
     * Filter items by the given key value pair.
     *
     * @param  string  $key
     * @param  mixed  $operator
     * @param  mixed  $value
     * @return static
     */
    public function where($key, $operator, $value = null)
    {
        if (func_num_args() == 2) {
            $value = $operator;

            $operator = '=';
        }

        return $this->filter($this->operatorForWhere($key, $operator, $value));
    }

    /**
     * Get an operator checker callback.
     *
     * @param  string  $key
     * @param  string  $operator
     * @param  mixed  $value
     * @return \Closure
     */
    protected function operatorForWhere($key, $operator, $value)
    {
        return function ($item) use ($key, $operator, $value) {
            $retrieved = data_get($item, $key);

            switch ($operator) {
                default:
                case '=':
                case '==':  return $retrieved == $value;
                case '!=':
                case '<>':  return $retrieved != $value;
                case '<':   return $retrieved < $value;
                case '>':   return $retrieved > $value;
                case '<=':  return $retrieved <= $value;
                case '>=':  return $retrieved >= $value;
                case '===': return $retrieved === $value;
                case '!==': return $retrieved !== $value;
            }
        };
    }

    /**
     * Filter items by the given key value pair using strict comparison.
     *
     * @param  string  $key
     * @param  mixed  $value
     * @return static
     */
    public function whereStrict($key, $value)
    {
        return $this->where($key, '===', $value);
    }

    /**
     * Filter items by the given key value pair.
     *
     * @param  string  $key
     * @param  mixed  $values
     * @param  bool  $strict
     * @return static
     */
    public function whereIn($key, $values, $strict = false)
    {
        $values = $this->getArrayableItems($values);

        return $this->filter(function ($item) use ($key, $values, $strict) {
            return in_array(data_get($item, $key), $values, $strict);
        });
    }

    /**
     * Filter items by the given key value pair using strict comparison.
     *
     * @param  string  $key
     * @param  mixed  $values
     * @return static
     */
    public function whereInStrict($key, $values)
    {
        return $this->whereIn($key, $values, true);
    }

    /**
     * Filter items by the given key value pair.
     *
     * @param  string  $key
     * @param  mixed  $values
     * @param  bool  $strict
     * @return static
     */
    public function whereNotIn($key, $values, $strict = false)
    {
        $values = $this->getArrayableItems($values);

        return $this->reject(function ($item) use ($key, $values, $strict) {
            return in_array(data_get($item, $key), $values, $strict);
        });
    }

    /**
     * Filter items by the given key value pair using strict comparison.
     *
     * @param  string  $key
     * @param  mixed  $values
     * @return static
     */
    public function whereNotInStrict($key, $values)
    {
        return $this->whereNotIn($key, $values, true);
    }

    /**
     * Get the first item from the collection.
     *
     * @param  callable|null  $callback
     * @param  mixed  $default
     * @return mixed
     */
    public function first(callable $callback = null, $default = null)
    {
        return Arr::first($this->items, $callback, $default);
    }

    /**
     * Get a flattened array of the items in the collection.
     *
     * @param  int  $depth
     * @return static
     */
    public function flatten($depth = INF)
    {
        return new static(Arr::flatten($this->items, $depth));
    }

    /**
     * Flip the items in the collection.
     *
     * @return static
     */
    public function flip()
    {
        return new static(array_flip($this->items));
    }

    /**
     * Remove an item from the collection by key.
     *
     * @param  string|array  $keys
     * @return $this
     */
    public function forget($keys)
    {
        foreach ((array) $keys as $key) {
            $this->offsetUnset($key);
        }

        return $this;
    }

    /**
     * Get an item from the collection by key.
     *
     * @param  mixed  $key
     * @param  mixed  $default
     * @return mixed
     */
    public function get($key, $default = null)
    {
        if ($this->offsetExists($key)) {
            return $this->items[$key];
        }

        return value($default);
    }

    /**
     * Group an associative array by a field or using a callback.
     *
     * @param  callable|string  $groupBy
     * @param  bool  $preserveKeys
     * @return static
     */
    public function groupBy($groupBy, $preserveKeys = false)
    {
        $groupBy = $this->valueRetriever($groupBy);

        $results = [];

        foreach ($this->items as $key => $value) {
            $groupKeys = $groupBy($value, $key);

            if (! is_array($groupKeys)) {
                $groupKeys = [$groupKeys];
            }

            foreach ($groupKeys as $groupKey) {
                $groupKey = is_bool($groupKey) ? (int) $groupKey : $groupKey;

                if (! array_key_exists($groupKey, $results)) {
                    $results[$groupKey] = new static;
                }

                $results[$groupKey]->offsetSet($preserveKeys ? $key : null, $value);
            }
        }

        return new static($results);
    }

    /**
     * Key an associative array by a field or using a callback.
     *
     * @param  callable|string  $keyBy
     * @return static
     */
    public function keyBy($keyBy)
    {
        $keyBy = $this->valueRetriever($keyBy);

        $results = [];

        foreach ($this->items as $key => $item) {
            $resolvedKey = $keyBy($item, $key);

            if (is_object($resolvedKey)) {
                $resolvedKey = (string) $resolvedKey;
            }

            $results[$resolvedKey] = $item;
        }

        return new static($results);
    }

    /**
     * Determine if an item exists in the collection by key.
     *
     * @param  mixed  $key
     * @return bool
     */
    public function has($key)
    {
        $keys = is_array($key) ? $key : func_get_args();

        foreach ($keys as $value) {
            if (! $this->offsetExists($value)) {
                return false;
            }
        }

        return true;
    }

    /**
     * Concatenate values of a given key as a string.
     *
     * @param  string  $value
     * @param  string  $glue
     * @return string
     */
    public function implode($value, $glue = null)
    {
        $first = $this->first();

        if (is_array($first) || is_object($first)) {
            return implode($glue, $this->pluck($value)->all());
        }

        return implode($value, $this->items);
    }

    /**
     * Intersect the collection with the given items.
     *
     * @param  mixed  $items
     * @return static
     */
    public function intersect($items)
    {
        return new static(array_intersect($this->items, $this->getArrayableItems($items)));
    }

    /**
     * Intersect the collection with the given items by key.
     *
     * @param  mixed  $items
     * @return static
     */
<<<<<<< HEAD
    public function intersectByKeys($items)
    {
        return new static(array_intersect_key(
            $this->items, $this->getArrayableItems($items)
        ));
=======
    public function intersectKey($items)
    {
        return new static(array_intersect_key($this->items, $this->getArrayableItems($items)));
>>>>>>> 748831a4
    }

    /**
     * Determine if the collection is empty or not.
     *
     * @return bool
     */
    public function isEmpty()
    {
        return empty($this->items);
    }

    /**
     * Determine if the collection is not empty.
     *
     * @return bool
     */
    public function isNotEmpty()
    {
        return ! $this->isEmpty();
    }

    /**
     * Determine if the given value is callable, but not a string.
     *
     * @param  mixed  $value
     * @return bool
     */
    protected function useAsCallable($value)
    {
        return ! is_string($value) && is_callable($value);
    }

    /**
     * Get the keys of the collection items.
     *
     * @return static
     */
    public function keys()
    {
        return new static(array_keys($this->items));
    }

    /**
     * Get the last item from the collection.
     *
     * @param  callable|null  $callback
     * @param  mixed  $default
     * @return mixed
     */
    public function last(callable $callback = null, $default = null)
    {
        return Arr::last($this->items, $callback, $default);
    }

    /**
     * Get the values of a given key.
     *
     * @param  string|array  $value
     * @param  string|null  $key
     * @return static
     */
    public function pluck($value, $key = null)
    {
        return new static(Arr::pluck($this->items, $value, $key));
    }

    /**
     * Run a map over each of the items.
     *
     * @param  callable  $callback
     * @return static
     */
    public function map(callable $callback)
    {
        $keys = array_keys($this->items);

        $items = array_map($callback, $this->items, $keys);

        return new static(array_combine($keys, $items));
    }

    /**
     * Run a map over each nested chunk of items.
     *
     * @param  callable  $callback
     * @return static
     */
    public function mapSpread(callable $callback)
    {
        return $this->map(function ($chunk) use ($callback) {
            return $callback(...$chunk);
        });
    }

    /**
     * Run a grouping map over the items.
     *
     * The callback should return an associative array with a single key/value pair.
     *
     * @param  callable  $callback
     * @return static
     */
    public function mapToGroups(callable $callback)
    {
        $groups = $this->map($callback)->reduce(function ($groups, $pair) {
            $groups[key($pair)][] = reset($pair);

            return $groups;
        }, []);

        return (new static($groups))->map([$this, 'make']);
    }

    /**
     * Run an associative map over each of the items.
     *
     * The callback should return an associative array with a single key/value pair.
     *
     * @param  callable  $callback
     * @return static
     */
    public function mapWithKeys(callable $callback)
    {
        $result = [];

        foreach ($this->items as $key => $value) {
            $assoc = $callback($value, $key);

            foreach ($assoc as $mapKey => $mapValue) {
                $result[$mapKey] = $mapValue;
            }
        }

        return new static($result);
    }

    /**
     * Map a collection and flatten the result by a single level.
     *
     * @param  callable  $callback
     * @return static
     */
    public function flatMap(callable $callback)
    {
        return $this->map($callback)->collapse();
    }

    /**
     * Map the values into a new class.
     *
     * @param  string  $class
     * @return static
     */
    public function mapInto($class)
    {
        return $this->map(function ($value, $key) use ($class) {
            return new $class($value, $key);
        });
    }

    /**
     * Get the max value of a given key.
     *
     * @param  callable|string|null  $callback
     * @return mixed
     */
    public function max($callback = null)
    {
        $callback = $this->valueRetriever($callback);

        return $this->filter(function ($value) {
            return ! is_null($value);
        })->reduce(function ($result, $item) use ($callback) {
            $value = $callback($item);

            return is_null($result) || $value > $result ? $value : $result;
        });
    }

    /**
     * Merge the collection with the given items.
     *
     * @param  mixed  $items
     * @return static
     */
    public function merge($items)
    {
        return new static(array_merge($this->items, $this->getArrayableItems($items)));
    }

    /**
     * Create a collection by using this collection for keys and another for its values.
     *
     * @param  mixed  $values
     * @return static
     */
    public function combine($values)
    {
        return new static(array_combine($this->all(), $this->getArrayableItems($values)));
    }

    /**
     * Union the collection with the given items.
     *
     * @param  mixed  $items
     * @return static
     */
    public function union($items)
    {
        return new static($this->items + $this->getArrayableItems($items));
    }

    /**
     * Get the min value of a given key.
     *
     * @param  callable|string|null  $callback
     * @return mixed
     */
    public function min($callback = null)
    {
        $callback = $this->valueRetriever($callback);

        return $this->filter(function ($value) {
            return ! is_null($value);
        })->reduce(function ($result, $item) use ($callback) {
            $value = $callback($item);

            return is_null($result) || $value < $result ? $value : $result;
        });
    }

    /**
     * Create a new collection consisting of every n-th element.
     *
     * @param  int  $step
     * @param  int  $offset
     * @return static
     */
    public function nth($step, $offset = 0)
    {
        $new = [];

        $position = 0;

        foreach ($this->items as $item) {
            if ($position % $step === $offset) {
                $new[] = $item;
            }

            $position++;
        }

        return new static($new);
    }

    /**
     * Get the items with the specified keys.
     *
     * @param  mixed  $keys
     * @return static
     */
    public function only($keys)
    {
        if (is_null($keys)) {
            return new static($this->items);
        }

        $keys = is_array($keys) ? $keys : func_get_args();

        return new static(Arr::only($this->items, $keys));
    }

    /**
     * "Paginate" the collection by slicing it into a smaller collection.
     *
     * @param  int  $page
     * @param  int  $perPage
     * @return static
     */
    public function forPage($page, $perPage)
    {
        return $this->slice(($page - 1) * $perPage, $perPage);
    }

    /**
     * Partition the collection into two arrays using the given callback or key.
     *
     * @param  callable|string  $callback
     * @return static
     */
    public function partition($callback)
    {
        $partitions = [new static, new static];

        $callback = $this->valueRetriever($callback);

        foreach ($this->items as $key => $item) {
            $partitions[(int) ! $callback($item)][$key] = $item;
        }

        return new static($partitions);
    }

    /**
     * Pass the collection to the given callback and return the result.
     *
     * @param  callable $callback
     * @return mixed
     */
    public function pipe(callable $callback)
    {
        return $callback($this);
    }

    /**
     * Get and remove the last item from the collection.
     *
     * @return mixed
     */
    public function pop()
    {
        return array_pop($this->items);
    }

    /**
     * Push an item onto the beginning of the collection.
     *
     * @param  mixed  $value
     * @param  mixed  $key
     * @return $this
     */
    public function prepend($value, $key = null)
    {
        $this->items = Arr::prepend($this->items, $value, $key);

        return $this;
    }

    /**
     * Push an item onto the end of the collection.
     *
     * @param  mixed  $value
     * @return $this
     */
    public function push($value)
    {
        $this->offsetSet(null, $value);

        return $this;
    }

    /**
     * Push all of the given items onto the collection.
     *
     * @param  \Traversable  $source
     * @return self
     */
    public function concat($source)
    {
        $result = new static($this);

        foreach ($source as $item) {
            $result->push($item);
        }

        return $result;
    }

    /**
     * Get and remove an item from the collection.
     *
     * @param  mixed  $key
     * @param  mixed  $default
     * @return mixed
     */
    public function pull($key, $default = null)
    {
        return Arr::pull($this->items, $key, $default);
    }

    /**
     * Put an item in the collection by key.
     *
     * @param  mixed  $key
     * @param  mixed  $value
     * @return $this
     */
    public function put($key, $value)
    {
        $this->offsetSet($key, $value);

        return $this;
    }

    /**
     * Get one or more items randomly from the collection.
     *
     * @param  int|null  $amount
     * @return mixed
     *
     * @throws \InvalidArgumentException
     */
    public function random($amount = 1)
    {
        if ($amount > ($count = $this->count())) {
            throw new InvalidArgumentException("You requested {$amount} items, but there are only {$count} items in the collection.");
        }

        $keys = array_rand($this->items, $amount);

        if (count(func_get_args()) == 0) {
            return $this->items[$keys];
        }

        $keys = Arr::wrap($keys);

        return new static(array_intersect_key($this->items, array_flip($keys)));
    }

    /**
     * Reduce the collection to a single value.
     *
     * @param  callable  $callback
     * @param  mixed  $initial
     * @return mixed
     */
    public function reduce(callable $callback, $initial = null)
    {
        return array_reduce($this->items, $callback, $initial);
    }

    /**
     * Create a collection of all elements that do not pass a given truth test.
     *
     * @param  callable|mixed  $callback
     * @return static
     */
    public function reject($callback)
    {
        if ($this->useAsCallable($callback)) {
            return $this->filter(function ($value, $key) use ($callback) {
                return ! $callback($value, $key);
            });
        }

        return $this->filter(function ($item) use ($callback) {
            return $item != $callback;
        });
    }

    /**
     * Reverse items order.
     *
     * @return static
     */
    public function reverse()
    {
        return new static(array_reverse($this->items, true));
    }

    /**
     * Search the collection for a given value and return the corresponding key if successful.
     *
     * @param  mixed  $value
     * @param  bool  $strict
     * @return mixed
     */
    public function search($value, $strict = false)
    {
        if (! $this->useAsCallable($value)) {
            return array_search($value, $this->items, $strict);
        }

        foreach ($this->items as $key => $item) {
            if (call_user_func($value, $item, $key)) {
                return $key;
            }
        }

        return false;
    }

    /**
     * Get and remove the first item from the collection.
     *
     * @return mixed
     */
    public function shift()
    {
        return array_shift($this->items);
    }

    /**
     * Shuffle the items in the collection.
     *
     * @param  int  $seed
     * @return static
     */
    public function shuffle($seed = null)
    {
        $items = $this->items;

        if (is_null($seed)) {
            shuffle($items);
        } else {
            srand($seed);

            usort($items, function () {
                return rand(-1, 1);
            });
        }

        return new static($items);
    }

    /**
     * Slice the underlying collection array.
     *
     * @param  int  $offset
     * @param  int  $length
     * @return static
     */
    public function slice($offset, $length = null)
    {
        return new static(array_slice($this->items, $offset, $length, true));
    }

    /**
     * Split a collection into a certain number of groups.
     *
     * @param  int  $numberOfGroups
     * @return static
     */
    public function split($numberOfGroups)
    {
        if ($this->isEmpty()) {
            return new static;
        }

        $groupSize = ceil($this->count() / $numberOfGroups);

        return $this->chunk($groupSize);
    }

    /**
     * Chunk the underlying collection array.
     *
     * @param  int  $size
     * @return static
     */
    public function chunk($size)
    {
        if ($size <= 0) {
            return new static;
        }

        $chunks = [];

        foreach (array_chunk($this->items, $size, true) as $chunk) {
            $chunks[] = new static($chunk);
        }

        return new static($chunks);
    }

    /**
     * Sort through each item with a callback.
     *
     * @param  callable|null  $callback
     * @return static
     */
    public function sort(callable $callback = null)
    {
        $items = $this->items;

        $callback
            ? uasort($items, $callback)
            : asort($items);

        return new static($items);
    }

    /**
     * Sort the collection using the given callback.
     *
     * @param  callable|string  $callback
     * @param  int  $options
     * @param  bool  $descending
     * @return static
     */
    public function sortBy($callback, $options = SORT_REGULAR, $descending = false)
    {
        $results = [];

        $callback = $this->valueRetriever($callback);

        // First we will loop through the items and get the comparator from a callback
        // function which we were given. Then, we will sort the returned values and
        // and grab the corresponding values for the sorted keys from this array.
        foreach ($this->items as $key => $value) {
            $results[$key] = $callback($value, $key);
        }

        $descending ? arsort($results, $options)
                    : asort($results, $options);

        // Once we have sorted all of the keys in the array, we will loop through them
        // and grab the corresponding model so we can set the underlying items list
        // to the sorted version. Then we'll just return the collection instance.
        foreach (array_keys($results) as $key) {
            $results[$key] = $this->items[$key];
        }

        return new static($results);
    }

    /**
     * Sort the collection in descending order using the given callback.
     *
     * @param  callable|string  $callback
     * @param  int  $options
     * @return static
     */
    public function sortByDesc($callback, $options = SORT_REGULAR)
    {
        return $this->sortBy($callback, $options, true);
    }

    /**
     * Splice a portion of the underlying collection array.
     *
     * @param  int  $offset
     * @param  int|null  $length
     * @param  mixed  $replacement
     * @return static
     */
    public function splice($offset, $length = null, $replacement = [])
    {
        if (func_num_args() == 1) {
            return new static(array_splice($this->items, $offset));
        }

        return new static(array_splice($this->items, $offset, $length, $replacement));
    }

    /**
     * Get the sum of the given values.
     *
     * @param  callable|string|null  $callback
     * @return mixed
     */
    public function sum($callback = null)
    {
        if (is_null($callback)) {
            return array_sum($this->items);
        }

        $callback = $this->valueRetriever($callback);

        return $this->reduce(function ($result, $item) use ($callback) {
            return $result + $callback($item);
        }, 0);
    }

    /**
     * Take the first or last {$limit} items.
     *
     * @param  int  $limit
     * @return static
     */
    public function take($limit)
    {
        if ($limit < 0) {
            return $this->slice($limit, abs($limit));
        }

        return $this->slice(0, $limit);
    }

    /**
     * Pass the collection to the given callback and then return it.
     *
     * @param  callable  $callback
     * @return $this
     */
    public function tap(callable $callback)
    {
        $callback(new static($this->items));

        return $this;
    }

    /**
     * Transform each item in the collection using a callback.
     *
     * @param  callable  $callback
     * @return $this
     */
    public function transform(callable $callback)
    {
        $this->items = $this->map($callback)->all();

        return $this;
    }

    /**
     * Return only unique items from the collection array.
     *
     * @param  string|callable|null  $key
     * @param  bool  $strict
     * @return static
     */
    public function unique($key = null, $strict = false)
    {
        if (is_null($key)) {
            return new static(array_unique($this->items, SORT_REGULAR));
        }

        $callback = $this->valueRetriever($key);

        $exists = [];

        return $this->reject(function ($item, $key) use ($callback, $strict, &$exists) {
            if (in_array($id = $callback($item, $key), $exists, $strict)) {
                return true;
            }

            $exists[] = $id;
        });
    }

    /**
     * Return only unique items from the collection array using strict comparison.
     *
     * @param  string|callable|null  $key
     * @return static
     */
    public function uniqueStrict($key = null)
    {
        return $this->unique($key, true);
    }

    /**
     * Reset the keys on the underlying array.
     *
     * @return static
     */
    public function values()
    {
        return new static(array_values($this->items));
    }

    /**
     * Get a value retrieving callback.
     *
     * @param  string  $value
     * @return callable
     */
    protected function valueRetriever($value)
    {
        if ($this->useAsCallable($value)) {
            return $value;
        }

        return function ($item) use ($value) {
            return data_get($item, $value);
        };
    }

    /**
     * Zip the collection together with one or more arrays.
     *
     * e.g. new Collection([1, 2, 3])->zip([4, 5, 6]);
     *      => [[1, 4], [2, 5], [3, 6]]
     *
     * @param  mixed ...$items
     * @return static
     */
    public function zip($items)
    {
        $arrayableItems = array_map(function ($items) {
            return $this->getArrayableItems($items);
        }, func_get_args());

        $params = array_merge([function () {
            return new static(func_get_args());
        }, $this->items], $arrayableItems);

        return new static(call_user_func_array('array_map', $params));
    }

    /**
     * Get the collection of items as a plain array.
     *
     * @return array
     */
    public function toArray()
    {
        return array_map(function ($value) {
            return $value instanceof Arrayable ? $value->toArray() : $value;
        }, $this->items);
    }

    /**
     * Convert the object into something JSON serializable.
     *
     * @return array
     */
    public function jsonSerialize()
    {
        return array_map(function ($value) {
            if ($value instanceof JsonSerializable) {
                return $value->jsonSerialize();
            } elseif ($value instanceof Jsonable) {
                return json_decode($value->toJson(), true);
            } elseif ($value instanceof Arrayable) {
                return $value->toArray();
            } else {
                return $value;
            }
        }, $this->items);
    }

    /**
     * Get the collection of items as JSON.
     *
     * @param  int  $options
     * @return string
     */
    public function toJson($options = 0)
    {
        return json_encode($this->jsonSerialize(), $options);
    }

    /**
     * Get an iterator for the items.
     *
     * @return \ArrayIterator
     */
    public function getIterator()
    {
        return new ArrayIterator($this->items);
    }

    /**
     * Get a CachingIterator instance.
     *
     * @param  int  $flags
     * @return \CachingIterator
     */
    public function getCachingIterator($flags = CachingIterator::CALL_TOSTRING)
    {
        return new CachingIterator($this->getIterator(), $flags);
    }

    /**
     * Count the number of items in the collection.
     *
     * @return int
     */
    public function count()
    {
        return count($this->items);
    }

    /**
     * Get a base Support collection instance from this collection.
     *
     * @return \Illuminate\Support\Collection
     */
    public function toBase()
    {
        return new self($this);
    }

    /**
     * Determine if an item exists at an offset.
     *
     * @param  mixed  $key
     * @return bool
     */
    public function offsetExists($key)
    {
        return array_key_exists($key, $this->items);
    }

    /**
     * Get an item at a given offset.
     *
     * @param  mixed  $key
     * @return mixed
     */
    public function offsetGet($key)
    {
        return $this->items[$key];
    }

    /**
     * Set the item at a given offset.
     *
     * @param  mixed  $key
     * @param  mixed  $value
     * @return void
     */
    public function offsetSet($key, $value)
    {
        if (is_null($key)) {
            $this->items[] = $value;
        } else {
            $this->items[$key] = $value;
        }
    }

    /**
     * Unset the item at a given offset.
     *
     * @param  string  $key
     * @return void
     */
    public function offsetUnset($key)
    {
        unset($this->items[$key]);
    }

    /**
     * Convert the collection to its string representation.
     *
     * @return string
     */
    public function __toString()
    {
        return $this->toJson();
    }

    /**
     * Results array of items from Collection or Arrayable.
     *
     * @param  mixed  $items
     * @return array
     */
    protected function getArrayableItems($items)
    {
        if (is_array($items)) {
            return $items;
        } elseif ($items instanceof self) {
            return $items->all();
        } elseif ($items instanceof Arrayable) {
            return $items->toArray();
        } elseif ($items instanceof Jsonable) {
            return json_decode($items->toJson(), true);
        } elseif ($items instanceof JsonSerializable) {
            return $items->jsonSerialize();
        } elseif ($items instanceof Traversable) {
            return iterator_to_array($items);
        }

        return (array) $items;
    }

    /**
     * Add a method to the list of proxied methods.
     *
     * @param  string  $method
     * @return void
     */
    public static function proxy($method)
    {
        static::$proxies[] = $method;
    }

    /**
     * Dynamically access collection proxies.
     *
     * @param  string  $key
     * @return mixed
     *
     * @throws \Exception
     */
    public function __get($key)
    {
        if (! in_array($key, static::$proxies)) {
            throw new Exception("Property [{$key}] does not exist on this collection instance.");
        }

        return new HigherOrderCollectionProxy($this, $key);
    }
}<|MERGE_RESOLUTION|>--- conflicted
+++ resolved
@@ -719,17 +719,11 @@
      * @param  mixed  $items
      * @return static
      */
-<<<<<<< HEAD
     public function intersectByKeys($items)
     {
         return new static(array_intersect_key(
             $this->items, $this->getArrayableItems($items)
         ));
-=======
-    public function intersectKey($items)
-    {
-        return new static(array_intersect_key($this->items, $this->getArrayableItems($items)));
->>>>>>> 748831a4
     }
 
     /**
