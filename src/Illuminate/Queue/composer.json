--- conflicted
+++ resolved
@@ -14,7 +14,6 @@
         }
     ],
     "require": {
-<<<<<<< HEAD
         "php": "^7.3",
         "ext-json": "*",
         "illuminate/collections": "^8.0",
@@ -25,23 +24,9 @@
         "illuminate/filesystem": "^8.0",
         "illuminate/pipeline": "^8.0",
         "illuminate/support": "^8.0",
-        "opis/closure": "^3.5.3",
+        "opis/closure": "^3.6",
         "ramsey/uuid": "^4.0",
         "symfony/process": "^5.1"
-=======
-        "php": "^7.2.5",
-        "ext-json": "*",
-        "illuminate/console": "^7.0",
-        "illuminate/container": "^7.0",
-        "illuminate/contracts": "^7.0",
-        "illuminate/database": "^7.0",
-        "illuminate/filesystem": "^7.0",
-        "illuminate/pipeline": "^7.0",
-        "illuminate/support": "^7.0",
-        "opis/closure": "^3.6",
-        "ramsey/uuid": "^3.7|^4.0",
-        "symfony/process": "^5.0"
->>>>>>> 676b0c54
     },
     "autoload": {
         "psr-4": {
@@ -50,22 +35,14 @@
     },
     "extra": {
         "branch-alias": {
-<<<<<<< HEAD
             "dev-master": "8.x-dev"
-=======
-            "dev-master": "7.x-dev"
->>>>>>> 676b0c54
         }
     },
     "suggest": {
         "ext-pcntl": "Required to use all features of the queue worker.",
         "ext-posix": "Required to use all features of the queue worker.",
         "aws/aws-sdk-php": "Required to use the SQS queue driver and DynamoDb failed job storage (^3.0).",
-<<<<<<< HEAD
         "illuminate/redis": "Required to use the Redis queue driver (^8.0).",
-=======
-        "illuminate/redis": "Required to use the Redis queue driver (^7.0).",
->>>>>>> 676b0c54
         "pda/pheanstalk": "Required to use the Beanstalk queue driver (^4.0)."
     },
     "config": {
