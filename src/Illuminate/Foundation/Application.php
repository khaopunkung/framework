<?php

namespace Illuminate\Foundation;

use Closure;
use RuntimeException;
use Illuminate\Support\Arr;
use Illuminate\Support\Str;
use Illuminate\Http\Request;
use Illuminate\Support\Collection;
use Illuminate\Container\Container;
use Illuminate\Filesystem\Filesystem;
use Illuminate\Log\LogServiceProvider;
use Illuminate\Support\ServiceProvider;
use Illuminate\Events\EventServiceProvider;
use Illuminate\Routing\RoutingServiceProvider;
use Symfony\Component\HttpKernel\HttpKernelInterface;
use Symfony\Component\HttpKernel\Exception\HttpException;
use Illuminate\Contracts\Http\Kernel as HttpKernelContract;
use Illuminate\Foundation\Bootstrap\LoadEnvironmentVariables;
use Symfony\Component\HttpFoundation\Request as SymfonyRequest;
use Symfony\Component\HttpKernel\Exception\NotFoundHttpException;
use Illuminate\Contracts\Foundation\Application as ApplicationContract;

class Application extends Container implements ApplicationContract, HttpKernelInterface
{
    /**
     * The Laravel framework version.
     *
     * @var string
     */
<<<<<<< HEAD
    const VERSION = '5.6-dev';
=======
    const VERSION = '5.5.21';
>>>>>>> 743d73fd

    /**
     * The base path for the Laravel installation.
     *
     * @var string
     */
    protected $basePath;

    /**
     * Indicates if the application has been bootstrapped before.
     *
     * @var bool
     */
    protected $hasBeenBootstrapped = false;

    /**
     * Indicates if the application has "booted".
     *
     * @var bool
     */
    protected $booted = false;

    /**
     * The array of booting callbacks.
     *
     * @var array
     */
    protected $bootingCallbacks = [];

    /**
     * The array of booted callbacks.
     *
     * @var array
     */
    protected $bootedCallbacks = [];

    /**
     * The array of terminating callbacks.
     *
     * @var array
     */
    protected $terminatingCallbacks = [];

    /**
     * All of the registered service providers.
     *
     * @var array
     */
    protected $serviceProviders = [];

    /**
     * The names of the loaded service providers.
     *
     * @var array
     */
    protected $loadedProviders = [];

    /**
     * The deferred services and their providers.
     *
     * @var array
     */
    protected $deferredServices = [];

    /**
     * A custom callback used to configure Monolog.
     *
     * @var callable|null
     */
    protected $monologConfigurator;

    /**
     * The custom database path defined by the developer.
     *
     * @var string
     */
    protected $databasePath;

    /**
     * The custom storage path defined by the developer.
     *
     * @var string
     */
    protected $storagePath;

    /**
     * The custom environment path defined by the developer.
     *
     * @var string
     */
    protected $environmentPath;

    /**
     * The environment file to load during bootstrapping.
     *
     * @var string
     */
    protected $environmentFile = '.env';

    /**
     * The application namespace.
     *
     * @var string
     */
    protected $namespace;

    /**
     * Create a new Illuminate application instance.
     *
     * @param  string|null  $basePath
     * @return void
     */
    public function __construct($basePath = null)
    {
        if ($basePath) {
            $this->setBasePath($basePath);
        }

        $this->registerBaseBindings();

        $this->registerBaseServiceProviders();

        $this->registerCoreContainerAliases();
    }

    /**
     * Get the version number of the application.
     *
     * @return string
     */
    public function version()
    {
        return static::VERSION;
    }

    /**
     * Register the basic bindings into the container.
     *
     * @return void
     */
    protected function registerBaseBindings()
    {
        static::setInstance($this);

        $this->instance('app', $this);

        $this->instance(Container::class, $this);

        $this->instance(PackageManifest::class, new PackageManifest(
            new Filesystem, $this->basePath(), $this->getCachedPackagesPath()
        ));
    }

    /**
     * Register all of the base service providers.
     *
     * @return void
     */
    protected function registerBaseServiceProviders()
    {
        $this->register(new EventServiceProvider($this));

        $this->register(new LogServiceProvider($this));

        $this->register(new RoutingServiceProvider($this));
    }

    /**
     * Run the given array of bootstrap classes.
     *
     * @param  array  $bootstrappers
     * @return void
     */
    public function bootstrapWith(array $bootstrappers)
    {
        $this->hasBeenBootstrapped = true;

        foreach ($bootstrappers as $bootstrapper) {
            $this['events']->fire('bootstrapping: '.$bootstrapper, [$this]);

            $this->make($bootstrapper)->bootstrap($this);

            $this['events']->fire('bootstrapped: '.$bootstrapper, [$this]);
        }
    }

    /**
     * Register a callback to run after loading the environment.
     *
     * @param  \Closure  $callback
     * @return void
     */
    public function afterLoadingEnvironment(Closure $callback)
    {
        return $this->afterBootstrapping(
            LoadEnvironmentVariables::class, $callback
        );
    }

    /**
     * Register a callback to run before a bootstrapper.
     *
     * @param  string  $bootstrapper
     * @param  \Closure  $callback
     * @return void
     */
    public function beforeBootstrapping($bootstrapper, Closure $callback)
    {
        $this['events']->listen('bootstrapping: '.$bootstrapper, $callback);
    }

    /**
     * Register a callback to run after a bootstrapper.
     *
     * @param  string  $bootstrapper
     * @param  \Closure  $callback
     * @return void
     */
    public function afterBootstrapping($bootstrapper, Closure $callback)
    {
        $this['events']->listen('bootstrapped: '.$bootstrapper, $callback);
    }

    /**
     * Determine if the application has been bootstrapped before.
     *
     * @return bool
     */
    public function hasBeenBootstrapped()
    {
        return $this->hasBeenBootstrapped;
    }

    /**
     * Set the base path for the application.
     *
     * @param  string  $basePath
     * @return $this
     */
    public function setBasePath($basePath)
    {
        $this->basePath = rtrim($basePath, '\/');

        $this->bindPathsInContainer();

        return $this;
    }

    /**
     * Bind all of the application paths in the container.
     *
     * @return void
     */
    protected function bindPathsInContainer()
    {
        $this->instance('path', $this->path());
        $this->instance('path.base', $this->basePath());
        $this->instance('path.lang', $this->langPath());
        $this->instance('path.config', $this->configPath());
        $this->instance('path.public', $this->publicPath());
        $this->instance('path.storage', $this->storagePath());
        $this->instance('path.database', $this->databasePath());
        $this->instance('path.resources', $this->resourcePath());
        $this->instance('path.bootstrap', $this->bootstrapPath());
    }

    /**
     * Get the path to the application "app" directory.
     *
     * @param string $path Optionally, a path to append to the app path
     * @return string
     */
    public function path($path = '')
    {
        return $this->basePath.DIRECTORY_SEPARATOR.'app'.($path ? DIRECTORY_SEPARATOR.$path : $path);
    }

    /**
     * Get the base path of the Laravel installation.
     *
     * @param string $path Optionally, a path to append to the base path
     * @return string
     */
    public function basePath($path = '')
    {
        return $this->basePath.($path ? DIRECTORY_SEPARATOR.$path : $path);
    }

    /**
     * Get the path to the bootstrap directory.
     *
     * @param string $path Optionally, a path to append to the bootstrap path
     * @return string
     */
    public function bootstrapPath($path = '')
    {
        return $this->basePath.DIRECTORY_SEPARATOR.'bootstrap'.($path ? DIRECTORY_SEPARATOR.$path : $path);
    }

    /**
     * Get the path to the application configuration files.
     *
     * @param string $path Optionally, a path to append to the config path
     * @return string
     */
    public function configPath($path = '')
    {
        return $this->basePath.DIRECTORY_SEPARATOR.'config'.($path ? DIRECTORY_SEPARATOR.$path : $path);
    }

    /**
     * Get the path to the database directory.
     *
     * @param string $path Optionally, a path to append to the database path
     * @return string
     */
    public function databasePath($path = '')
    {
        return ($this->databasePath ?: $this->basePath.DIRECTORY_SEPARATOR.'database').($path ? DIRECTORY_SEPARATOR.$path : $path);
    }

    /**
     * Set the database directory.
     *
     * @param  string  $path
     * @return $this
     */
    public function useDatabasePath($path)
    {
        $this->databasePath = $path;

        $this->instance('path.database', $path);

        return $this;
    }

    /**
     * Get the path to the language files.
     *
     * @return string
     */
    public function langPath()
    {
        return $this->resourcePath().DIRECTORY_SEPARATOR.'lang';
    }

    /**
     * Get the path to the public / web directory.
     *
     * @return string
     */
    public function publicPath()
    {
        return $this->basePath.DIRECTORY_SEPARATOR.'public';
    }

    /**
     * Get the path to the storage directory.
     *
     * @return string
     */
    public function storagePath()
    {
        return $this->storagePath ?: $this->basePath.DIRECTORY_SEPARATOR.'storage';
    }

    /**
     * Set the storage directory.
     *
     * @param  string  $path
     * @return $this
     */
    public function useStoragePath($path)
    {
        $this->storagePath = $path;

        $this->instance('path.storage', $path);

        return $this;
    }

    /**
     * Get the path to the resources directory.
     *
     * @param  string  $path
     * @return string
     */
    public function resourcePath($path = '')
    {
        return $this->basePath.DIRECTORY_SEPARATOR.'resources'.($path ? DIRECTORY_SEPARATOR.$path : $path);
    }

    /**
     * Get the path to the environment file directory.
     *
     * @return string
     */
    public function environmentPath()
    {
        return $this->environmentPath ?: $this->basePath;
    }

    /**
     * Set the directory for the environment file.
     *
     * @param  string  $path
     * @return $this
     */
    public function useEnvironmentPath($path)
    {
        $this->environmentPath = $path;

        return $this;
    }

    /**
     * Set the environment file to be loaded during bootstrapping.
     *
     * @param  string  $file
     * @return $this
     */
    public function loadEnvironmentFrom($file)
    {
        $this->environmentFile = $file;

        return $this;
    }

    /**
     * Get the environment file the application is using.
     *
     * @return string
     */
    public function environmentFile()
    {
        return $this->environmentFile ?: '.env';
    }

    /**
     * Get the fully qualified path to the environment file.
     *
     * @return string
     */
    public function environmentFilePath()
    {
        return $this->environmentPath().'/'.$this->environmentFile();
    }

    /**
     * Get or check the current application environment.
     *
     * @return string|bool
     */
    public function environment()
    {
        if (func_num_args() > 0) {
            $patterns = is_array(func_get_arg(0)) ? func_get_arg(0) : func_get_args();

            foreach ($patterns as $pattern) {
                if (Str::is($pattern, $this['env'])) {
                    return true;
                }
            }

            return false;
        }

        return $this['env'];
    }

    /**
     * Determine if application is in local environment.
     *
     * @return bool
     */
    public function isLocal()
    {
        return $this['env'] == 'local';
    }

    /**
     * Detect the application's current environment.
     *
     * @param  \Closure  $callback
     * @return string
     */
    public function detectEnvironment(Closure $callback)
    {
        $args = $_SERVER['argv'] ?? null;

        return $this['env'] = (new EnvironmentDetector)->detect($callback, $args);
    }

    /**
     * Determine if the application is running in the console.
     *
     * @return bool
     */
    public function runningInConsole()
    {
        return php_sapi_name() == 'cli' || php_sapi_name() == 'phpdbg';
    }

    /**
     * Determine if the application is running unit tests.
     *
     * @return bool
     */
    public function runningUnitTests()
    {
        return $this['env'] == 'testing';
    }

    /**
     * Register all of the configured providers.
     *
     * @return void
     */
    public function registerConfiguredProviders()
    {
        $providers = Collection::make($this->config['app.providers'])
                        ->partition(function ($provider) {
                            return Str::startsWith($provider, 'Illuminate\\');
                        });

        $providers->splice(1, 0, [$this->make(PackageManifest::class)->providers()]);

        (new ProviderRepository($this, new Filesystem, $this->getCachedServicesPath()))
                    ->load($providers->collapse()->toArray());
    }

    /**
     * Register a service provider with the application.
     *
     * @param  \Illuminate\Support\ServiceProvider|string  $provider
     * @param  array  $options
     * @param  bool   $force
     * @return \Illuminate\Support\ServiceProvider
     */
    public function register($provider, $options = [], $force = false)
    {
        if (($registered = $this->getProvider($provider)) && ! $force) {
            return $registered;
        }

        // If the given "provider" is a string, we will resolve it, passing in the
        // application instance automatically for the developer. This is simply
        // a more convenient way of specifying your service provider classes.
        if (is_string($provider)) {
            $provider = $this->resolveProvider($provider);
        }

        if (method_exists($provider, 'register')) {
            $provider->register();
        }

        // If there are bindings / singletons set as properties on the provider we
        // will spin through them and register them with the application, which
        // serves as a convenience layer while registering a lot of bindings.
        if (property_exists($provider, 'bindings')) {
            foreach ($provider->bindings as $key => $value) {
                $this->bind($key, $value);
            }
        }

        if (property_exists($provider, 'singletons')) {
            foreach ($provider->singletons as $key => $value) {
                $this->singleton($key, $value);
            }
        }

        $this->markAsRegistered($provider);

        // If the application has already booted, we will call this boot method on
        // the provider class so it has an opportunity to do its boot logic and
        // will be ready for any usage by this developer's application logic.
        if ($this->booted) {
            $this->bootProvider($provider);
        }

        return $provider;
    }

    /**
     * Get the registered service provider instance if it exists.
     *
     * @param  \Illuminate\Support\ServiceProvider|string  $provider
     * @return \Illuminate\Support\ServiceProvider|null
     */
    public function getProvider($provider)
    {
        return array_values($this->getProviders($provider))[0] ?? null;
    }

    /**
     * Get the registered service provider instances if any exist.
     *
     * @param  \Illuminate\Support\ServiceProvider|string  $provider
     * @return array
     */
    public function getProviders($provider)
    {
        $name = is_string($provider) ? $provider : get_class($provider);

        return Arr::where($this->serviceProviders, function ($value) use ($name) {
            return $value instanceof $name;
        });
    }

    /**
     * Resolve a service provider instance from the class name.
     *
     * @param  string  $provider
     * @return \Illuminate\Support\ServiceProvider
     */
    public function resolveProvider($provider)
    {
        return new $provider($this);
    }

    /**
     * Mark the given provider as registered.
     *
     * @param  \Illuminate\Support\ServiceProvider  $provider
     * @return void
     */
    protected function markAsRegistered($provider)
    {
        $this->serviceProviders[] = $provider;

        $this->loadedProviders[get_class($provider)] = true;
    }

    /**
     * Load and boot all of the remaining deferred providers.
     *
     * @return void
     */
    public function loadDeferredProviders()
    {
        // We will simply spin through each of the deferred providers and register each
        // one and boot them if the application has booted. This should make each of
        // the remaining services available to this application for immediate use.
        foreach ($this->deferredServices as $service => $provider) {
            $this->loadDeferredProvider($service);
        }

        $this->deferredServices = [];
    }

    /**
     * Load the provider for a deferred service.
     *
     * @param  string  $service
     * @return void
     */
    public function loadDeferredProvider($service)
    {
        if (! isset($this->deferredServices[$service])) {
            return;
        }

        $provider = $this->deferredServices[$service];

        // If the service provider has not already been loaded and registered we can
        // register it with the application and remove the service from this list
        // of deferred services, since it will already be loaded on subsequent.
        if (! isset($this->loadedProviders[$provider])) {
            $this->registerDeferredProvider($provider, $service);
        }
    }

    /**
     * Register a deferred provider and service.
     *
     * @param  string  $provider
     * @param  string|null  $service
     * @return void
     */
    public function registerDeferredProvider($provider, $service = null)
    {
        // Once the provider that provides the deferred service has been registered we
        // will remove it from our local list of the deferred services with related
        // providers so that this container does not try to resolve it out again.
        if ($service) {
            unset($this->deferredServices[$service]);
        }

        $this->register($instance = new $provider($this));

        if (! $this->booted) {
            $this->booting(function () use ($instance) {
                $this->bootProvider($instance);
            });
        }
    }

    /**
     * Resolve the given type from the container.
     *
     * (Overriding Container::make)
     *
     * @param  string  $abstract
     * @param  array  $parameters
     * @return mixed
     */
    public function make($abstract, array $parameters = [])
    {
        $abstract = $this->getAlias($abstract);

        if (isset($this->deferredServices[$abstract]) && ! isset($this->instances[$abstract])) {
            $this->loadDeferredProvider($abstract);
        }

        return parent::make($abstract, $parameters);
    }

    /**
     * Determine if the given abstract type has been bound.
     *
     * (Overriding Container::bound)
     *
     * @param  string  $abstract
     * @return bool
     */
    public function bound($abstract)
    {
        return isset($this->deferredServices[$abstract]) || parent::bound($abstract);
    }

    /**
     * Determine if the application has booted.
     *
     * @return bool
     */
    public function isBooted()
    {
        return $this->booted;
    }

    /**
     * Boot the application's service providers.
     *
     * @return void
     */
    public function boot()
    {
        if ($this->booted) {
            return;
        }

        // Once the application has booted we will also fire some "booted" callbacks
        // for any listeners that need to do work after this initial booting gets
        // finished. This is useful when ordering the boot-up processes we run.
        $this->fireAppCallbacks($this->bootingCallbacks);

        array_walk($this->serviceProviders, function ($p) {
            $this->bootProvider($p);
        });

        $this->booted = true;

        $this->fireAppCallbacks($this->bootedCallbacks);
    }

    /**
     * Boot the given service provider.
     *
     * @param  \Illuminate\Support\ServiceProvider  $provider
     * @return mixed
     */
    protected function bootProvider(ServiceProvider $provider)
    {
        if (method_exists($provider, 'boot')) {
            return $this->call([$provider, 'boot']);
        }
    }

    /**
     * Register a new boot listener.
     *
     * @param  mixed  $callback
     * @return void
     */
    public function booting($callback)
    {
        $this->bootingCallbacks[] = $callback;
    }

    /**
     * Register a new "booted" listener.
     *
     * @param  mixed  $callback
     * @return void
     */
    public function booted($callback)
    {
        $this->bootedCallbacks[] = $callback;

        if ($this->isBooted()) {
            $this->fireAppCallbacks([$callback]);
        }
    }

    /**
     * Call the booting callbacks for the application.
     *
     * @param  array  $callbacks
     * @return void
     */
    protected function fireAppCallbacks(array $callbacks)
    {
        foreach ($callbacks as $callback) {
            call_user_func($callback, $this);
        }
    }

    /**
     * {@inheritdoc}
     */
    public function handle(SymfonyRequest $request, $type = self::MASTER_REQUEST, $catch = true)
    {
        return $this[HttpKernelContract::class]->handle(Request::createFromBase($request));
    }

    /**
     * Determine if middleware has been disabled for the application.
     *
     * @return bool
     */
    public function shouldSkipMiddleware()
    {
        return $this->bound('middleware.disable') &&
               $this->make('middleware.disable') === true;
    }

    /**
     * Get the path to the cached services.php file.
     *
     * @return string
     */
    public function getCachedServicesPath()
    {
        return $this->bootstrapPath().'/cache/services.php';
    }

    /**
     * Get the path to the cached packages.php file.
     *
     * @return string
     */
    public function getCachedPackagesPath()
    {
        return $this->bootstrapPath().'/cache/packages.php';
    }

    /**
     * Determine if the application configuration is cached.
     *
     * @return bool
     */
    public function configurationIsCached()
    {
        return file_exists($this->getCachedConfigPath());
    }

    /**
     * Get the path to the configuration cache file.
     *
     * @return string
     */
    public function getCachedConfigPath()
    {
        return $this->bootstrapPath().'/cache/config.php';
    }

    /**
     * Determine if the application routes are cached.
     *
     * @return bool
     */
    public function routesAreCached()
    {
        return $this['files']->exists($this->getCachedRoutesPath());
    }

    /**
     * Get the path to the routes cache file.
     *
     * @return string
     */
    public function getCachedRoutesPath()
    {
        return $this->bootstrapPath().'/cache/routes.php';
    }

    /**
     * Determine if the application is currently down for maintenance.
     *
     * @return bool
     */
    public function isDownForMaintenance()
    {
        return file_exists($this->storagePath().'/framework/down');
    }

    /**
     * Throw an HttpException with the given data.
     *
     * @param  int     $code
     * @param  string  $message
     * @param  array   $headers
     * @return void
     *
     * @throws \Symfony\Component\HttpKernel\Exception\HttpException
     */
    public function abort($code, $message = '', array $headers = [])
    {
        if ($code == 404) {
            throw new NotFoundHttpException($message);
        }

        throw new HttpException($code, $message, null, $headers);
    }

    /**
     * Register a terminating callback with the application.
     *
     * @param  \Closure  $callback
     * @return $this
     */
    public function terminating(Closure $callback)
    {
        $this->terminatingCallbacks[] = $callback;

        return $this;
    }

    /**
     * Terminate the application.
     *
     * @return void
     */
    public function terminate()
    {
        foreach ($this->terminatingCallbacks as $terminating) {
            $this->call($terminating);
        }
    }

    /**
     * Get the service providers that have been loaded.
     *
     * @return array
     */
    public function getLoadedProviders()
    {
        return $this->loadedProviders;
    }

    /**
     * Get the application's deferred services.
     *
     * @return array
     */
    public function getDeferredServices()
    {
        return $this->deferredServices;
    }

    /**
     * Set the application's deferred services.
     *
     * @param  array  $services
     * @return void
     */
    public function setDeferredServices(array $services)
    {
        $this->deferredServices = $services;
    }

    /**
     * Add an array of services to the application's deferred services.
     *
     * @param  array  $services
     * @return void
     */
    public function addDeferredServices(array $services)
    {
        $this->deferredServices = array_merge($this->deferredServices, $services);
    }

    /**
     * Determine if the given service is a deferred service.
     *
     * @param  string  $service
     * @return bool
     */
    public function isDeferredService($service)
    {
        return isset($this->deferredServices[$service]);
    }

    /**
     * Configure the real-time facade namespace.
     *
     * @param  string  $namespace
     * @return void
     */
    public function provideFacades($namespace)
    {
        AliasLoader::setFacadeNamespace($namespace);
    }

    /**
     * Define a callback to be used to configure Monolog.
     *
     * @param  callable  $callback
     * @return $this
     */
    public function configureMonologUsing(callable $callback)
    {
        $this->monologConfigurator = $callback;

        return $this;
    }

    /**
     * Determine if the application has a custom Monolog configurator.
     *
     * @return bool
     */
    public function hasMonologConfigurator()
    {
        return ! is_null($this->monologConfigurator);
    }

    /**
     * Get the custom Monolog configurator for the application.
     *
     * @return callable
     */
    public function getMonologConfigurator()
    {
        return $this->monologConfigurator;
    }

    /**
     * Get the current application locale.
     *
     * @return string
     */
    public function getLocale()
    {
        return $this['config']->get('app.locale');
    }

    /**
     * Set the current application locale.
     *
     * @param  string  $locale
     * @return void
     */
    public function setLocale($locale)
    {
        $this['config']->set('app.locale', $locale);

        $this['translator']->setLocale($locale);

        $this['events']->dispatch(new Events\LocaleUpdated($locale));
    }

    /**
     * Determine if application locale is the given locale.
     *
     * @param  string  $locale
     * @return bool
     */
    public function isLocale($locale)
    {
        return $this->getLocale() == $locale;
    }

    /**
     * Register the core class aliases in the container.
     *
     * @return void
     */
    public function registerCoreContainerAliases()
    {
        foreach ([
            'app'                  => [\Illuminate\Foundation\Application::class, \Illuminate\Contracts\Container\Container::class, \Illuminate\Contracts\Foundation\Application::class,  \Psr\Container\ContainerInterface::class],
            'auth'                 => [\Illuminate\Auth\AuthManager::class, \Illuminate\Contracts\Auth\Factory::class],
            'auth.driver'          => [\Illuminate\Contracts\Auth\Guard::class],
            'blade.compiler'       => [\Illuminate\View\Compilers\BladeCompiler::class],
            'cache'                => [\Illuminate\Cache\CacheManager::class, \Illuminate\Contracts\Cache\Factory::class],
            'cache.store'          => [\Illuminate\Cache\Repository::class, \Illuminate\Contracts\Cache\Repository::class],
            'config'               => [\Illuminate\Config\Repository::class, \Illuminate\Contracts\Config\Repository::class],
            'cookie'               => [\Illuminate\Cookie\CookieJar::class, \Illuminate\Contracts\Cookie\Factory::class, \Illuminate\Contracts\Cookie\QueueingFactory::class],
            'encrypter'            => [\Illuminate\Encryption\Encrypter::class, \Illuminate\Contracts\Encryption\Encrypter::class],
            'db'                   => [\Illuminate\Database\DatabaseManager::class],
            'db.connection'        => [\Illuminate\Database\Connection::class, \Illuminate\Database\ConnectionInterface::class],
            'events'               => [\Illuminate\Events\Dispatcher::class, \Illuminate\Contracts\Events\Dispatcher::class],
            'files'                => [\Illuminate\Filesystem\Filesystem::class],
            'filesystem'           => [\Illuminate\Filesystem\FilesystemManager::class, \Illuminate\Contracts\Filesystem\Factory::class],
            'filesystem.disk'      => [\Illuminate\Contracts\Filesystem\Filesystem::class],
            'filesystem.cloud'     => [\Illuminate\Contracts\Filesystem\Cloud::class],
            'hash'                 => [\Illuminate\Hashing\HashManager::class],
            'translator'           => [\Illuminate\Translation\Translator::class, \Illuminate\Contracts\Translation\Translator::class],
            'log'                  => [\Illuminate\Log\Writer::class, \Illuminate\Contracts\Logging\Log::class, \Psr\Log\LoggerInterface::class],
            'mailer'               => [\Illuminate\Mail\Mailer::class, \Illuminate\Contracts\Mail\Mailer::class, \Illuminate\Contracts\Mail\MailQueue::class],
            'auth.password'        => [\Illuminate\Auth\Passwords\PasswordBrokerManager::class, \Illuminate\Contracts\Auth\PasswordBrokerFactory::class],
            'auth.password.broker' => [\Illuminate\Auth\Passwords\PasswordBroker::class, \Illuminate\Contracts\Auth\PasswordBroker::class],
            'queue'                => [\Illuminate\Queue\QueueManager::class, \Illuminate\Contracts\Queue\Factory::class, \Illuminate\Contracts\Queue\Monitor::class],
            'queue.connection'     => [\Illuminate\Contracts\Queue\Queue::class],
            'queue.failer'         => [\Illuminate\Queue\Failed\FailedJobProviderInterface::class],
            'redirect'             => [\Illuminate\Routing\Redirector::class],
            'redis'                => [\Illuminate\Redis\RedisManager::class, \Illuminate\Contracts\Redis\Factory::class],
            'request'              => [\Illuminate\Http\Request::class, \Symfony\Component\HttpFoundation\Request::class],
            'router'               => [\Illuminate\Routing\Router::class, \Illuminate\Contracts\Routing\Registrar::class, \Illuminate\Contracts\Routing\BindingRegistrar::class],
            'session'              => [\Illuminate\Session\SessionManager::class],
            'session.store'        => [\Illuminate\Session\Store::class, \Illuminate\Contracts\Session\Session::class],
            'url'                  => [\Illuminate\Routing\UrlGenerator::class, \Illuminate\Contracts\Routing\UrlGenerator::class],
            'validator'            => [\Illuminate\Validation\Factory::class, \Illuminate\Contracts\Validation\Factory::class],
            'view'                 => [\Illuminate\View\Factory::class, \Illuminate\Contracts\View\Factory::class],
        ] as $key => $aliases) {
            foreach ($aliases as $alias) {
                $this->alias($key, $alias);
            }
        }
    }

    /**
     * Flush the container of all bindings and resolved instances.
     *
     * @return void
     */
    public function flush()
    {
        parent::flush();

        $this->buildStack = [];
        $this->loadedProviders = [];
        $this->bootedCallbacks = [];
        $this->bootingCallbacks = [];
        $this->deferredServices = [];
        $this->reboundCallbacks = [];
        $this->serviceProviders = [];
        $this->resolvingCallbacks = [];
        $this->afterResolvingCallbacks = [];
        $this->globalResolvingCallbacks = [];
    }

    /**
     * Get the application namespace.
     *
     * @return string
     *
     * @throws \RuntimeException
     */
    public function getNamespace()
    {
        if (! is_null($this->namespace)) {
            return $this->namespace;
        }

        $composer = json_decode(file_get_contents(base_path('composer.json')), true);

        foreach ((array) data_get($composer, 'autoload.psr-4') as $namespace => $path) {
            foreach ((array) $path as $pathChoice) {
                if (realpath(app_path()) == realpath(base_path().'/'.$pathChoice)) {
                    return $this->namespace = $namespace;
                }
            }
        }

        throw new RuntimeException('Unable to detect application namespace.');
    }
}<|MERGE_RESOLUTION|>--- conflicted
+++ resolved
@@ -29,11 +29,7 @@
      *
      * @var string
      */
-<<<<<<< HEAD
     const VERSION = '5.6-dev';
-=======
-    const VERSION = '5.5.21';
->>>>>>> 743d73fd
 
     /**
      * The base path for the Laravel installation.
