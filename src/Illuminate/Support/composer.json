--- conflicted
+++ resolved
@@ -18,14 +18,9 @@
         "ext-json": "*",
         "ext-mbstring": "*",
         "doctrine/inflector": "^1.4|^2.0",
-<<<<<<< HEAD
         "illuminate/contracts": "^7.0",
-        "nesbot/carbon": "^2.17",
+        "nesbot/carbon": "^2.31",
         "voku/portable-ascii": "^1.4.8"
-=======
-        "illuminate/contracts": "^6.0",
-        "nesbot/carbon": "^2.31"
->>>>>>> 28bb76ef
     },
     "conflict": {
         "tightenco/collect": "<5.5.33"
