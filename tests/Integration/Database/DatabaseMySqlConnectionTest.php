<?php

namespace Illuminate\Tests\Integration\Database;

use Illuminate\Database\Schema\Blueprint;
use Illuminate\Support\Facades\DB;
use Illuminate\Support\Facades\Schema;

class DatabaseMySqlConnectionTest extends DatabaseMySqlTestCase
{
    const TABLE = 'player';
    const FLOAT_COL = 'float_col';
    const JSON_COL = 'json_col';
    const FLOAT_VAL = 0.2;

    protected function setUp(): void
    {
        parent::setUp();

<<<<<<< HEAD
=======
        if (! isset($_SERVER['CI']) || windows_os()) {
            $this->markTestSkipped('This test is only executed on CI in Linux.');
        }

>>>>>>> 38b0ccd9
        if (! Schema::hasTable(self::TABLE)) {
            Schema::create(self::TABLE, function (Blueprint $table) {
                $table->json(self::JSON_COL)->nullable();
                $table->float(self::FLOAT_COL)->nullable();
            });
        }
    }

    protected function tearDown(): void
    {
        DB::table(self::TABLE)->truncate();

        parent::tearDown();
    }

    /**
     * @dataProvider floatComparisonsDataProvider
     */
    public function testJsonFloatComparison($value, $operator, $shouldMatch)
    {
        DB::table(self::TABLE)->insert([self::JSON_COL => '{"rank":'.self::FLOAT_VAL.'}']);

        $this->assertSame(
            $shouldMatch,
            DB::table(self::TABLE)->where(self::JSON_COL.'->rank', $operator, $value)->exists(),
            self::JSON_COL.'->rank should '.($shouldMatch ? '' : 'not ')."be $operator $value"
        );
    }

    public function floatComparisonsDataProvider()
    {
        return [
            [0.2, '=', true],
            [0.2, '>', false],
            [0.2, '<', false],
            [0.1, '=', false],
            [0.1, '<', false],
            [0.1, '>', true],
            [0.3, '=', false],
            [0.3, '<', true],
            [0.3, '>', false],
        ];
    }

    public function testFloatValueStoredCorrectly()
    {
        DB::table(self::TABLE)->insert([self::FLOAT_COL => self::FLOAT_VAL]);

        $this->assertEquals(self::FLOAT_VAL, DB::table(self::TABLE)->value(self::FLOAT_COL));
    }

    /**
     * @dataProvider jsonWhereNullDataProvider
     */
    public function testJsonWhereNull($expected, $key, array $value = ['value' => 123])
    {
        DB::table(self::TABLE)->insert([self::JSON_COL => json_encode($value)]);

        $this->assertSame($expected, DB::table(self::TABLE)->whereNull(self::JSON_COL.'->'.$key)->exists());
    }

    /**
     * @dataProvider jsonWhereNullDataProvider
     */
    public function testJsonWhereNotNull($expected, $key, array $value = ['value' => 123])
    {
        DB::table(self::TABLE)->insert([self::JSON_COL => json_encode($value)]);

        $this->assertSame(! $expected, DB::table(self::TABLE)->whereNotNull(self::JSON_COL.'->'.$key)->exists());
    }

    public function jsonWhereNullDataProvider()
    {
        return [
            'key not exists' => [true, 'invalid'],
            'key exists and null' => [true, 'value', ['value' => null]],
            'key exists and "null"' => [false, 'value', ['value' => 'null']],
            'key exists and not null' => [false, 'value', ['value' => false]],
            'nested key not exists' => [true, 'nested->invalid'],
            'nested key exists and null' => [true, 'nested->value', ['nested' => ['value' => null]]],
            'nested key exists and "null"' => [false, 'nested->value', ['nested' => ['value' => 'null']]],
            'nested key exists and not null' => [false, 'nested->value', ['nested' => ['value' => false]]],
        ];
    }
}<|MERGE_RESOLUTION|>--- conflicted
+++ resolved
@@ -17,13 +17,10 @@
     {
         parent::setUp();
 
-<<<<<<< HEAD
-=======
         if (! isset($_SERVER['CI']) || windows_os()) {
             $this->markTestSkipped('This test is only executed on CI in Linux.');
         }
 
->>>>>>> 38b0ccd9
         if (! Schema::hasTable(self::TABLE)) {
             Schema::create(self::TABLE, function (Blueprint $table) {
                 $table->json(self::JSON_COL)->nullable();
