--- conflicted
+++ resolved
@@ -14,19 +14,11 @@
         }
     ],
     "require": {
-<<<<<<< HEAD
-        "php": "^7.2.5",
+        "php": "^7.2.5|^8.0",
         "illuminate/contracts": "^7.0",
         "illuminate/http": "^7.0",
         "illuminate/queue": "^7.0",
         "illuminate/support": "^7.0"
-=======
-        "php": "^7.2.5|^8.0",
-        "illuminate/contracts": "^6.0",
-        "illuminate/http": "^6.0",
-        "illuminate/queue": "^6.0",
-        "illuminate/support": "^6.0"
->>>>>>> 897a4713
     },
     "autoload": {
         "psr-4": {
