<?php

namespace Illuminate\Tests\Integration\Database;

use Illuminate\Support\Str;
use Orchestra\Testbench\TestCase;
use Illuminate\Support\Facades\Schema;
use Illuminate\Database\Eloquent\Model;
use Illuminate\Database\Eloquent\SoftDeletes;

/**
 * @group integration
 */
class EloquentUpdateTest extends TestCase
{
    protected function getEnvironmentSetUp($app)
    {
        $app['config']->set('app.debug', 'true');

        $app['config']->set('database.default', 'testbench');

        $app['config']->set('database.connections.testbench', [
            'driver' => 'sqlite',
            'database' => ':memory:',
            'prefix' => '',
        ]);
    }

    public function setUp()
    {
        parent::setUp();

        Schema::create('test_model1', function ($table) {
            $table->increments('id');
            $table->string('name')->nullable();
            $table->string('title')->nullable();
        });

        Schema::create('test_model2', function ($table) {
            $table->increments('id');
            $table->string('name');
            $table->string('job')->nullable();
            $table->softDeletes();
            $table->timestamps();
        });

        Schema::create('test_model3', function ($table) {
            $table->increments('id');
            $table->unsignedInteger('counter');
            $table->softDeletes();
            $table->timestamps();
        });
    }

    public function testBasicUpdate()
    {
        TestUpdateModel1::create([
            'name' => Str::random(),
            'title' => 'Ms.',
        ]);

        TestUpdateModel1::where('title', 'Ms.')->delete();

        $this->assertCount(0, TestUpdateModel1::all());
    }

    public function testUpdateWithLimitsAndOrders()
    {
        for ($i = 1; $i <= 10; $i++) {
            TestUpdateModel1::create();
        }

        TestUpdateModel1::latest('id')->limit(3)->update(['title'=>'Dr.']);

        $this->assertEquals('Dr.', TestUpdateModel1::find(8)->title);
        $this->assertNotEquals('Dr.', TestUpdateModel1::find(7)->title);
    }

    public function testUpdatedAtWithJoins()
    {
        TestUpdateModel1::create([
            'name' => 'Abdul',
            'title' => 'Mr.',
        ]);

        TestUpdateModel2::create([
            'name' => Str::random(),
        ]);

        TestUpdateModel2::join('test_model1', function ($join) {
            $join->on('test_model1.id', '=', 'test_model2.id')
                ->where('test_model1.title', '=', 'Mr.');
        })->update(['test_model2.name' => 'Abdul', 'job'=>'Engineer']);

        $record = TestUpdateModel2::find(1);

        $this->assertEquals('Engineer: Abdul', $record->job.': '.$record->name);
    }

    public function testSoftDeleteWithJoins()
    {
        TestUpdateModel1::create([
            'name' => Str::random(),
            'title' => 'Mr.',
        ]);

        TestUpdateModel2::create([
            'name' => Str::random(),
        ]);

        TestUpdateModel2::join('test_model1', function ($join) {
            $join->on('test_model1.id', '=', 'test_model2.id')
                ->where('test_model1.title', '=', 'Mr.');
        })->delete();

        $this->assertCount(0, TestUpdateModel2::all());
    }

    public function testIncrement()
    {
        TestUpdateModel3::create([
            'counter' => 0,
        ]);

        TestUpdateModel3::create([
            'counter' => 0,
        ])->delete();

        TestUpdateModel3::increment('counter');

        $models = TestUpdateModel3::withoutGlobalScopes()->get();
        $this->assertEquals(1, $models[0]->counter);
        $this->assertEquals(0, $models[1]->counter);
    }
}

class TestUpdateModel1 extends Model
{
    public $table = 'test_model1';
    public $timestamps = false;
    protected $guarded = ['id'];
}

class TestUpdateModel2 extends Model
{
    use SoftDeletes;

    public $table = 'test_model2';
    protected $fillable = ['name'];
<<<<<<< HEAD
=======
    protected $dates = ['deleted_at'];
}

class TestUpdateModel3 extends Model
{
    use SoftDeletes;

    public $table = 'test_model3';
    protected $fillable = ['counter'];
    protected $dates = ['deleted_at'];
>>>>>>> 083f3165
}<|MERGE_RESOLUTION|>--- conflicted
+++ resolved
@@ -147,9 +147,6 @@
 
     public $table = 'test_model2';
     protected $fillable = ['name'];
-<<<<<<< HEAD
-=======
-    protected $dates = ['deleted_at'];
 }
 
 class TestUpdateModel3 extends Model
@@ -159,5 +156,4 @@
     public $table = 'test_model3';
     protected $fillable = ['counter'];
     protected $dates = ['deleted_at'];
->>>>>>> 083f3165
 }