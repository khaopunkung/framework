<?php

namespace Illuminate\Container;

use Closure;
use ArrayAccess;
use ReflectionClass;
use ReflectionMethod;
use ReflectionFunction;
use ReflectionParameter;
use InvalidArgumentException;
use Illuminate\Contracts\Container\BindingResolutionException;
use Illuminate\Contracts\Container\Container as ContainerContract;

class Container implements ArrayAccess, ContainerContract
{
    /**
     * The current globally available container (if any).
     *
     * @var static
     */
    protected static $instance;

    /**
     * An array of the types that have been resolved.
     *
     * @var array
     */
    protected $resolved = [];

    /**
     * The container's bindings.
     *
     * @var array
     */
    protected $bindings = [];

    /**
     * The container's shared instances.
     *
     * @var array
     */
    protected $instances = [];

    /**
     * The registered type aliases.
     *
     * @var array
     */
    protected $aliases = [];

    /**
     * The extension closures for services.
     *
     * @var array
     */
    protected $extenders = [];

    /**
     * All of the registered tags.
     *
     * @var array
     */
    protected $tags = [];

    /**
     * The stack of concretions currently being built.
     *
     * @var array
     */
    protected $buildStack = [];

    /**
     * The contextual binding map.
     *
     * @var array
     */
    public $contextual = [];

    /**
     * All of the registered rebound callbacks.
     *
     * @var array
     */
    protected $reboundCallbacks = [];

    /**
     * All of the global resolving callbacks.
     *
     * @var array
     */
    protected $globalResolvingCallbacks = [];

    /**
     * All of the global after resolving callbacks.
     *
     * @var array
     */
    protected $globalAfterResolvingCallbacks = [];

    /**
     * All of the resolving callbacks by class type.
     *
     * @var array
     */
    protected $resolvingCallbacks = [];

    /**
     * All of the after resolving callbacks by class type.
     *
     * @var array
     */
    protected $afterResolvingCallbacks = [];

    /**
     * Define a contextual binding.
     *
     * @param  string  $concrete
     * @return \Illuminate\Contracts\Container\ContextualBindingBuilder
     */
    public function when($concrete)
    {
        $concrete = $this->normalize($concrete);

        return new ContextualBindingBuilder($this, $concrete);
    }

    /**
     * Determine if the given abstract type has been bound.
     *
     * @param  string  $abstract
     * @return bool
     */
    public function bound($abstract)
    {
        $abstract = $this->normalize($abstract);

        return isset($this->bindings[$abstract]) || isset($this->instances[$abstract]) || $this->isAlias($abstract);
    }

    /**
     * Determine if the given abstract type has been resolved.
     *
     * @param  string  $abstract
     * @return bool
     */
    public function resolved($abstract)
    {
        $abstract = $this->normalize($abstract);

        if ($this->isAlias($abstract)) {
            $abstract = $this->getAlias($abstract);
        }

        return isset($this->resolved[$abstract]) || isset($this->instances[$abstract]);
    }

    /**
     * Determine if a given string is an alias.
     *
     * @param  string  $name
     * @return bool
     */
    public function isAlias($name)
    {
        return isset($this->aliases[$this->normalize($name)]);
    }

    /**
     * Register a binding with the container.
     *
     * @param  string|array  $abstract
     * @param  \Closure|string|null  $concrete
     * @param  bool  $shared
     * @return void
     */
    public function bind($abstract, $concrete = null, $shared = false)
    {
        $abstract = $this->normalize($abstract);

        $concrete = $this->normalize($concrete);

        // If the given types are actually an array, we will assume an alias is being
        // defined and will grab this "real" abstract class name and register this
        // alias with the container so that it can be used as a shortcut for it.
        if (is_array($abstract)) {
            list($abstract, $alias) = $this->extractAlias($abstract);

            $this->alias($abstract, $alias);
        }

        // If no concrete type was given, we will simply set the concrete type to the
        // abstract type. This will allow concrete type to be registered as shared
        // without being forced to state their classes in both of the parameter.
        $this->dropStaleInstances($abstract);

        if (is_null($concrete)) {
            $concrete = $abstract;
        }

        // If the factory is not a Closure, it means it is just a class name which is
        // bound into this container to the abstract type and we will just wrap it
        // up inside its own Closure to give us more convenience when extending.
        if (! $concrete instanceof Closure) {
            $concrete = $this->getClosure($abstract, $concrete);
        }

        $this->bindings[$abstract] = compact('concrete', 'shared');

        // If the abstract type was already resolved in this container we'll fire the
        // rebound listener so that any objects which have already gotten resolved
        // can have their copy of the object updated via the listener callbacks.
        if ($this->resolved($abstract)) {
            $this->rebound($abstract);
        }
    }

    /**
     * Get the Closure to be used when building a type.
     *
     * @param  string  $abstract
     * @param  string  $concrete
     * @return \Closure
     */
    protected function getClosure($abstract, $concrete)
    {
        return function ($c, $parameters = []) use ($abstract, $concrete) {
            $method = ($abstract == $concrete) ? 'build' : 'make';

            return $c->$method($concrete, $parameters);
        };
    }

    /**
     * Add a contextual binding to the container.
     *
     * @param  string  $concrete
     * @param  string  $abstract
     * @param  \Closure|string  $implementation
     * @return void
     */
    public function addContextualBinding($concrete, $abstract, $implementation)
    {
        $this->contextual[$this->normalize($concrete)][$this->normalize($abstract)] = $this->normalize($implementation);
    }

    /**
     * Register a binding if it hasn't already been registered.
     *
     * @param  string  $abstract
     * @param  \Closure|string|null  $concrete
     * @param  bool  $shared
     * @return void
     */
    public function bindIf($abstract, $concrete = null, $shared = false)
    {
        if (! $this->bound($abstract)) {
            $this->bind($abstract, $concrete, $shared);
        }
    }

    /**
     * Register a shared binding in the container.
     *
     * @param  string|array  $abstract
     * @param  \Closure|string|null  $concrete
     * @return void
     */
    public function singleton($abstract, $concrete = null)
    {
        $this->bind($abstract, $concrete, true);
    }

    /**
     * Wrap a Closure such that it is shared.
     *
     * @param  \Closure  $closure
     * @return \Closure
     */
    public function share(Closure $closure)
    {
        return function ($container) use ($closure) {
            // We'll simply declare a static variable within the Closures and if it has
            // not been set we will execute the given Closures to resolve this value
            // and return it back to these consumers of the method as an instance.
            static $object;

            if (is_null($object)) {
                $object = $closure($container);
            }

            return $object;
        };
    }

    /**
     * "Extend" an abstract type in the container.
     *
     * @param  string    $abstract
     * @param  \Closure  $closure
     * @return void
     *
     * @throws \InvalidArgumentException
     */
    public function extend($abstract, Closure $closure)
    {
        $abstract = $this->normalize($abstract);

        if (isset($this->instances[$abstract])) {
            $this->instances[$abstract] = $closure($this->instances[$abstract], $this);

            $this->rebound($abstract);
        } else {
            $this->extenders[$abstract][] = $closure;
        }
    }

    /**
     * Register an existing instance as shared in the container.
     *
     * @param  string  $abstract
     * @param  mixed   $instance
     * @return void
     */
    public function instance($abstract, $instance)
    {
        $abstract = $this->normalize($abstract);

        // First, we will extract the alias from the abstract if it is an array so we
        // are using the correct name when binding the type. If we get an alias it
        // will be registered with the container so we can resolve it out later.
        if (is_array($abstract)) {
            list($abstract, $alias) = $this->extractAlias($abstract);

            $this->alias($abstract, $alias);
        }

        unset($this->aliases[$abstract]);

        // We'll check to determine if this type has been bound before, and if it has
        // we will fire the rebound callbacks registered with the container and it
        // can be updated with consuming classes that have gotten resolved here.
        $bound = $this->bound($abstract);

        $this->instances[$abstract] = $instance;

        if ($bound) {
            $this->rebound($abstract);
        }
    }

    /**
     * Assign a set of tags to a given binding.
     *
     * @param  array|string  $abstracts
     * @param  array|mixed   ...$tags
     * @return void
     */
    public function tag($abstracts, $tags)
    {
        $tags = is_array($tags) ? $tags : array_slice(func_get_args(), 1);

        foreach ($tags as $tag) {
            if (! isset($this->tags[$tag])) {
                $this->tags[$tag] = [];
            }

            foreach ((array) $abstracts as $abstract) {
                $this->tags[$tag][] = $this->normalize($abstract);
            }
        }
    }

    /**
     * Resolve all of the bindings for a given tag.
     *
     * @param  string  $tag
     * @return array
     */
    public function tagged($tag)
    {
        $results = [];

        if (isset($this->tags[$tag])) {
            foreach ($this->tags[$tag] as $abstract) {
                $results[] = $this->make($abstract);
            }
        }

        return $results;
    }

    /**
     * Alias a type to a different name.
     *
     * @param  string  $abstract
     * @param  string  $alias
     * @return void
     */
    public function alias($abstract, $alias)
    {
        $this->aliases[$alias] = $this->normalize($abstract);
    }

    /**
     * Extract the type and alias from a given definition.
     *
     * @param  array  $definition
     * @return array
     */
    protected function extractAlias(array $definition)
    {
        return [key($definition), current($definition)];
    }

    /**
     * Bind a new callback to an abstract's rebind event.
     *
     * @param  string    $abstract
     * @param  \Closure  $callback
     * @return mixed
     */
    public function rebinding($abstract, Closure $callback)
    {
        $this->reboundCallbacks[$this->normalize($abstract)][] = $callback;

        if ($this->bound($abstract)) {
            return $this->make($abstract);
        }
    }

    /**
     * Refresh an instance on the given target and method.
     *
     * @param  string  $abstract
     * @param  mixed   $target
     * @param  string  $method
     * @return mixed
     */
    public function refresh($abstract, $target, $method)
    {
        return $this->rebinding($this->normalize($abstract), function ($app, $instance) use ($target, $method) {
            $target->{$method}($instance);
        });
    }

    /**
     * Fire the "rebound" callbacks for the given abstract type.
     *
     * @param  string  $abstract
     * @return void
     */
    protected function rebound($abstract)
    {
        $instance = $this->make($abstract);

        foreach ($this->getReboundCallbacks($abstract) as $callback) {
            call_user_func($callback, $this, $instance);
        }
    }

    /**
     * Get the rebound callbacks for a given type.
     *
     * @param  string  $abstract
     * @return array
     */
    protected function getReboundCallbacks($abstract)
    {
        if (isset($this->reboundCallbacks[$abstract])) {
            return $this->reboundCallbacks[$abstract];
        }

        return [];
    }

    /**
     * Wrap the given closure such that its dependencies will be injected when executed.
     *
     * @param  \Closure  $callback
     * @param  array  $parameters
     * @return \Closure
     */
    public function wrap(Closure $callback, array $parameters = [])
    {
        return function () use ($callback, $parameters) {
            return $this->call($callback, $parameters);
        };
    }

    /**
     * Call the given Closure / class@method and inject its dependencies.
     *
     * @param  callable|string  $callback
     * @param  array  $parameters
     * @param  string|null  $defaultMethod
     * @return mixed
     */
    public function call($callback, array $parameters = [], $defaultMethod = null)
    {
        if ($this->isCallableWithAtSign($callback) || $defaultMethod) {
            return $this->callClass($callback, $parameters, $defaultMethod);
        }

        $dependencies = $this->getMethodDependencies($callback, $parameters);

        return call_user_func_array($callback, $dependencies);
    }

    /**
     * Determine if the given string is in Class@method syntax.
     *
     * @param  mixed  $callback
     * @return bool
     */
    protected function isCallableWithAtSign($callback)
    {
        if (! is_string($callback)) {
            return false;
        }

        return strpos($callback, '@') !== false;
    }

    /**
     * Get all dependencies for a given method.
     *
     * @param  callable|string  $callback
     * @param  array  $parameters
     * @return array
     */
    protected function getMethodDependencies($callback, array $parameters = [])
    {
        $dependencies = [];

        foreach ($this->getCallReflector($callback)->getParameters() as $parameter) {
            $this->addDependencyForCallParameter($parameter, $parameters, $dependencies);
        }

        return array_merge($dependencies, $parameters);
    }

    /**
     * Get the proper reflection instance for the given callback.
     *
     * @param  callable|string  $callback
     * @return \ReflectionFunctionAbstract
     */
    protected function getCallReflector($callback)
    {
        if (is_string($callback) && strpos($callback, '::') !== false) {
            $callback = explode('::', $callback);
        }

        if (is_array($callback)) {
            return new ReflectionMethod($callback[0], $callback[1]);
        }

        return new ReflectionFunction($callback);
    }

    /**
     * Get the dependency for the given call parameter.
     *
     * @param  \ReflectionParameter  $parameter
     * @param  array  $parameters
     * @param  array  $dependencies
     * @return mixed
     */
    protected function addDependencyForCallParameter(ReflectionParameter $parameter, array &$parameters, &$dependencies)
    {
        if (array_key_exists($parameter->name, $parameters)) {
            $dependencies[] = $parameters[$parameter->name];

            unset($parameters[$parameter->name]);
        } elseif ($parameter->getClass()) {
            $dependencies[] = $this->make($parameter->getClass()->name);
        } elseif ($parameter->isDefaultValueAvailable()) {
            $dependencies[] = $parameter->getDefaultValue();
        }
    }

    /**
     * Call a string reference to a class using Class@method syntax.
     *
     * @param  string  $target
     * @param  array  $parameters
     * @param  string|null  $defaultMethod
     * @return mixed
     *
     * @throws \InvalidArgumentException
     */
    protected function callClass($target, array $parameters = [], $defaultMethod = null)
    {
        $segments = explode('@', $target);

        // If the listener has an @ sign, we will assume it is being used to delimit
        // the class name from the handle method name. This allows for handlers
        // to run multiple handler methods in a single class for convenience.
        $method = count($segments) == 2 ? $segments[1] : $defaultMethod;

        if (is_null($method)) {
            throw new InvalidArgumentException('Method not provided.');
        }

        return $this->call([$this->make($segments[0]), $method], $parameters);
    }

    /**
     * Resolve the given type from the container.
     *
     * @param  string  $abstract
     * @param  array   $parameters
     * @return mixed
     */
    public function make($abstract, array $parameters = [])
    {
        $abstract = $this->getAlias($this->normalize($abstract));

        // If an instance of the type is currently being managed as a singleton we'll
        // just return an existing instance instead of instantiating new instances
        // so the developer can keep using the same objects instance every time.
        if (isset($this->instances[$abstract])) {
            return $this->instances[$abstract];
        }

        $concrete = $this->getConcrete($abstract);

        // We're ready to instantiate an instance of the concrete type registered for
        // the binding. This will instantiate the types, as well as resolve any of
        // its "nested" dependencies recursively until all have gotten resolved.
        if ($this->isBuildable($concrete, $abstract)) {
            $object = $this->build($concrete, $parameters);
        } else {
            $object = $this->make($concrete, $parameters);
        }

        // If we defined any extenders for this type, we'll need to spin through them
        // and apply them to the object being built. This allows for the extension
        // of services, such as changing configuration or decorating the object.
        foreach ($this->getExtenders($abstract) as $extender) {
            $object = $extender($object, $this);
        }

        // If the requested type is registered as a singleton we'll want to cache off
        // the instances in "memory" so we can return it later without creating an
        // entirely new instance of an object on each subsequent request for it.
        if ($this->isShared($abstract)) {
            $this->instances[$abstract] = $object;
        }

        $this->fireResolvingCallbacks($abstract, $object);

        $this->resolved[$abstract] = true;

        return $object;
    }

    /**
     * Get the concrete type for a given abstract.
     *
     * @param  string  $abstract
     * @return mixed   $concrete
     */
    protected function getConcrete($abstract)
    {
        if (! is_null($concrete = $this->getContextualConcrete($abstract))) {
            return $concrete;
        }

        // If we don't have a registered resolver or concrete for the type, we'll just
        // assume each type is a concrete name and will attempt to resolve it as is
        // since the container should be able to resolve concretes automatically.
        if (! isset($this->bindings[$abstract])) {
            return $abstract;
        }

        return $this->bindings[$abstract]['concrete'];
    }

    /**
     * Get the contextual concrete binding for the given abstract.
     *
     * @param  string  $abstract
     * @return string|null
     */
    protected function getContextualConcrete($abstract)
    {
        if (isset($this->contextual[end($this->buildStack)][$abstract])) {
            return $this->contextual[end($this->buildStack)][$abstract];
        }
    }

    /**
     * Normalize the given class name by removing leading slashes.
     *
     * @param  mixed  $service
     * @return mixed
     */
    protected function normalize($service)
    {
        return is_string($service) ? ltrim($service, '\\') : $service;
    }

    /**
     * Get the extender callbacks for a given type.
     *
     * @param  string  $abstract
     * @return array
     */
    protected function getExtenders($abstract)
    {
        if (isset($this->extenders[$abstract])) {
            return $this->extenders[$abstract];
        }

        return [];
    }

    /**
     * Instantiate a concrete instance of the given type.
     *
     * @param  string  $concrete
     * @param  array   $parameters
     * @return mixed
     *
     * @throws \Illuminate\Contracts\Container\BindingResolutionException
     */
    public function build($concrete, array $parameters = [])
    {
        // If the concrete type is actually a Closure, we will just execute it and
        // hand back the results of the functions, which allows functions to be
        // used as resolvers for more fine-tuned resolution of these objects.
        if ($concrete instanceof Closure) {
            return $concrete($this, $parameters);
        }

        $reflector = new ReflectionClass($concrete);

        // If the type is not instantiable, the developer is attempting to resolve
        // an abstract type such as an Interface of Abstract Class and there is
        // no binding registered for the abstractions so we need to bail out.
        if (! $reflector->isInstantiable()) {
            if (! empty($this->buildStack)) {
                $previous = implode(', ', $this->buildStack);

                $message = "Target [$concrete] is not instantiable while building [$previous].";
            } else {
                $message = "Target [$concrete] is not instantiable.";
            }

            throw new BindingResolutionException($message);
        }

        $this->buildStack[] = $concrete;

        $constructor = $reflector->getConstructor();

        // If there are no constructors, that means there are no dependencies then
        // we can just resolve the instances of the objects right away, without
        // resolving any other types or dependencies out of these containers.
        if (is_null($constructor)) {
            array_pop($this->buildStack);

            return new $concrete;
        }

        $dependencies = $constructor->getParameters();

        // Once we have all the constructor's parameters we can create each of the
        // dependency instances and then use the reflection instances to make a
        // new instance of this class, injecting the created dependencies in.
        $parameters = $this->keyParametersByArgument(
            $dependencies, $parameters
        );

        $instances = $this->getDependencies(
            $dependencies, $parameters
        );

        array_pop($this->buildStack);

        return $reflector->newInstanceArgs($instances);
    }

    /**
     * Resolve all of the dependencies from the ReflectionParameters.
     *
     * @param  array  $parameters
     * @param  array  $primitives
     * @return array
     */
    protected function getDependencies(array $parameters, array $primitives = [])
    {
        $dependencies = [];

        foreach ($parameters as $parameter) {
            $dependency = $parameter->getClass();

            // If the class is null, it means the dependency is a string or some other
            // primitive type which we can not resolve since it is not a class and
            // we will just bomb out with an error since we have no-where to go.
            if (array_key_exists($parameter->name, $primitives)) {
                $dependencies[] = $primitives[$parameter->name];
            } elseif (is_null($dependency)) {
                $dependencies[] = $this->resolveNonClass($parameter);
            } else {
                $dependencies[] = $this->resolveClass($parameter);
            }
        }

        return $dependencies;
    }

    /**
     * Resolve a non-class hinted dependency.
     *
     * @param  \ReflectionParameter  $parameter
     * @return mixed
     *
     * @throws \Illuminate\Contracts\Container\BindingResolutionException
     */
    protected function resolveNonClass(ReflectionParameter $parameter)
    {
        if (! is_null($concrete = $this->getContextualConcrete('$'.$parameter->name))) {
            if ($concrete instanceof Closure) {
                return call_user_func($concrete, $this);
            } else {
                return $concrete;
            }
        }

        if ($parameter->isDefaultValueAvailable()) {
            return $parameter->getDefaultValue();
        }

        $message = "Unresolvable dependency resolving [$parameter] in class {$parameter->getDeclaringClass()->getName()}";

        throw new BindingResolutionException($message);
    }

    /**
     * Resolve a class based dependency from the container.
     *
     * @param  \ReflectionParameter  $parameter
     * @return mixed
     *
     * @throws \Illuminate\Contracts\Container\BindingResolutionException
     */
    protected function resolveClass(ReflectionParameter $parameter)
    {
        try {
            return $this->make($parameter->getClass()->name);
        }

        // If we can not resolve the class instance, we will check to see if the value
        // is optional, and if it is we will return the optional parameter value as
        // the value of the dependency, similarly to how we do this with scalars.
        catch (BindingResolutionException $e) {
            if ($parameter->isOptional()) {
                return $parameter->getDefaultValue();
            }

            throw $e;
        }
    }

    /**
     * If extra parameters are passed by numeric ID, rekey them by argument name.
     *
     * @param  array  $dependencies
     * @param  array  $parameters
     * @return array
     */
    protected function keyParametersByArgument(array $dependencies, array $parameters)
    {
        foreach ($parameters as $key => $value) {
            if (is_numeric($key)) {
                unset($parameters[$key]);

                $parameters[$dependencies[$key]->name] = $value;
            }
        }

        return $parameters;
    }

    /**
     * Register a new resolving callback.
     *
     * @param  string    $abstract
     * @param  \Closure|null  $callback
     * @return void
     */
    public function resolving($abstract, Closure $callback = null)
    {
        if ($callback === null && $abstract instanceof Closure) {
            $this->resolvingCallback($abstract);
        } else {
            $this->resolvingCallbacks[$this->normalize($abstract)][] = $callback;
        }
    }

    /**
     * Register a new after resolving callback for all types.
     *
     * @param  string   $abstract
     * @param  \Closure|null $callback
     * @return void
     */
    public function afterResolving($abstract, Closure $callback = null)
    {
        if ($abstract instanceof Closure && $callback === null) {
            $this->afterResolvingCallback($abstract);
        } else {
            $this->afterResolvingCallbacks[$this->normalize($abstract)][] = $callback;
        }
    }

    /**
     * Register a new resolving callback by type of its first argument.
     *
     * @param  \Closure  $callback
     * @return void
     */
    protected function resolvingCallback(Closure $callback)
    {
        $abstract = $this->getFunctionHint($callback);

        if ($abstract) {
            $this->resolvingCallbacks[$abstract][] = $callback;
        } else {
            $this->globalResolvingCallbacks[] = $callback;
        }
    }

    /**
     * Register a new after resolving callback by type of its first argument.
     *
     * @param  \Closure  $callback
     * @return void
     */
    protected function afterResolvingCallback(Closure $callback)
    {
        $abstract = $this->getFunctionHint($callback);

        if ($abstract) {
            $this->afterResolvingCallbacks[$abstract][] = $callback;
        } else {
            $this->globalAfterResolvingCallbacks[] = $callback;
        }
    }

    /**
     * Get the type hint for this closure's first argument.
     *
     * @param  \Closure  $callback
     * @return mixed
     */
    protected function getFunctionHint(Closure $callback)
    {
        $function = new ReflectionFunction($callback);

        if ($function->getNumberOfParameters() == 0) {
            return;
        }

        $expected = $function->getParameters()[0];

        if (! $expected->getClass()) {
            return;
        }

        return $expected->getClass()->name;
    }

    /**
     * Fire all of the resolving callbacks.
     *
     * @param  string  $abstract
     * @param  mixed   $object
     * @return void
     */
    protected function fireResolvingCallbacks($abstract, $object)
    {
        $this->fireCallbackArray($object, $this->globalResolvingCallbacks);

        $this->fireCallbackArray(
            $object, $this->getCallbacksForType(
                $abstract, $object, $this->resolvingCallbacks
            )
        );

        $this->fireCallbackArray($object, $this->globalAfterResolvingCallbacks);

        $this->fireCallbackArray(
            $object, $this->getCallbacksForType(
                $abstract, $object, $this->afterResolvingCallbacks
            )
        );
    }

    /**
     * Get all callbacks for a given type.
     *
     * @param  string  $abstract
     * @param  object  $object
     * @param  array   $callbacksPerType
     *
     * @return array
     */
    protected function getCallbacksForType($abstract, $object, array $callbacksPerType)
    {
        $results = [];

        foreach ($callbacksPerType as $type => $callbacks) {
            if ($type === $abstract || $object instanceof $type) {
                $results = array_merge($results, $callbacks);
            }
        }

        return $results;
    }

    /**
     * Fire an array of callbacks with an object.
     *
     * @param  mixed  $object
     * @param  array  $callbacks
     * @return void
     */
    protected function fireCallbackArray($object, array $callbacks)
    {
        foreach ($callbacks as $callback) {
            $callback($object, $this);
        }
    }

    /**
     * Determine if a given type is shared.
     *
     * @param  string  $abstract
     * @return bool
     */
    public function isShared($abstract)
    {
        $abstract = $this->normalize($abstract);

        if (isset($this->instances[$abstract])) {
            return true;
        }

        if (! isset($this->bindings[$abstract]['shared'])) {
            return false;
        }

        return $this->bindings[$abstract]['shared'] === true;
    }

    /**
     * Determine if the given concrete is buildable.
     *
     * @param  mixed   $concrete
     * @param  string  $abstract
     * @return bool
     */
    protected function isBuildable($concrete, $abstract)
    {
        return $concrete === $abstract || $concrete instanceof Closure;
    }

    /**
     * Get the alias for an abstract if available.
     *
     * @param  string  $abstract
     * @return string
     */
    protected function getAlias($abstract)
    {
        return isset($this->aliases[$abstract]) ? $this->aliases[$abstract] : $abstract;
    }

    /**
     * Get the container's bindings.
     *
     * @return array
     */
    public function getBindings()
    {
        return $this->bindings;
    }

    /**
     * Drop all of the stale instances and aliases.
     *
     * @param  string  $abstract
     * @return void
     */
    protected function dropStaleInstances($abstract)
    {
        unset($this->instances[$abstract], $this->aliases[$abstract]);
    }

    /**
     * Remove a resolved instance from the instance cache.
     *
     * @param  string  $abstract
     * @return void
     */
    public function forgetInstance($abstract)
    {
        unset($this->instances[$this->normalize($abstract)]);
    }

    /**
     * Clear all of the instances from the container.
     *
     * @return void
     */
    public function forgetInstances()
    {
        $this->instances = [];
    }

    /**
     * Flush the container of all bindings and resolved instances.
     *
     * @return void
     */
    public function flush()
    {
        $this->aliases = [];
        $this->resolved = [];
        $this->bindings = [];
        $this->instances = [];
    }

    /**
     * Set the globally available instance of the container.
     *
     * @return static
     */
    public static function getInstance()
    {
        return static::$instance;
    }

    /**
     * Set the shared instance of the container.
     *
     * @param  \Illuminate\Contracts\Container\Container  $container
     * @return void
     */
    public static function setInstance(ContainerContract $container)
    {
        static::$instance = $container;
    }

    /**
     * Determine if a given offset exists.
     *
     * @param  string  $key
     * @return bool
     */
    public function offsetExists($key)
    {
<<<<<<< HEAD
        return isset($this->bindings[$this->normalize($key)]);
=======
        return $this->bound($key);
>>>>>>> b9f07294
    }

    /**
     * Get the value at a given offset.
     *
     * @param  string  $key
     * @return mixed
     */
    public function offsetGet($key)
    {
        return $this->make($key);
    }

    /**
     * Set the value at a given offset.
     *
     * @param  string  $key
     * @param  mixed   $value
     * @return void
     */
    public function offsetSet($key, $value)
    {
        // If the value is not a Closure, we will make it one. This simply gives
        // more "drop-in" replacement functionality for the Pimple which this
        // container's simplest functions are base modeled and built after.
        if (! $value instanceof Closure) {
            $value = function () use ($value) {
                return $value;
            };
        }

        $this->bind($key, $value);
    }

    /**
     * Unset the value at a given offset.
     *
     * @param  string  $key
     * @return void
     */
    public function offsetUnset($key)
    {
        $key = $this->normalize($key);

        unset($this->bindings[$key], $this->instances[$key], $this->resolved[$key]);
    }

    /**
     * Dynamically access container services.
     *
     * @param  string  $key
     * @return mixed
     */
    public function __get($key)
    {
        return $this[$key];
    }

    /**
     * Dynamically set container services.
     *
     * @param  string  $key
     * @param  mixed   $value
     * @return void
     */
    public function __set($key, $value)
    {
        $this[$key] = $value;
    }
}<|MERGE_RESOLUTION|>--- conflicted
+++ resolved
@@ -1164,11 +1164,7 @@
      */
     public function offsetExists($key)
     {
-<<<<<<< HEAD
-        return isset($this->bindings[$this->normalize($key)]);
-=======
         return $this->bound($key);
->>>>>>> b9f07294
     }
 
     /**
