--- conflicted
+++ resolved
@@ -1526,15 +1526,7 @@
     {
         $this->requireParameterCount(2, $parameters, 'exclude_unless');
 
-<<<<<<< HEAD
-        if (! Arr::has($this->data, $parameters[0])) {
-            return true;
-        }
-
         [$values, $other] = $this->parseDependentRuleParameters($parameters);
-=======
-        [$values, $other] = $this->prepareValuesAndOther($parameters);
->>>>>>> 325699a5
 
         return in_array($other, $values, is_bool($other) || is_null($other));
     }
@@ -1551,11 +1543,7 @@
     {
         $this->requireParameterCount(2, $parameters, 'required_unless');
 
-<<<<<<< HEAD
         [$values, $other] = $this->parseDependentRuleParameters($parameters);
-=======
-        [$values, $other] = $this->prepareValuesAndOther($parameters);
->>>>>>> 325699a5
 
         if (! in_array($other, $values, is_bool($other) || is_null($other))) {
             return $this->validateRequired($attribute, $value);
