{
    "name": "illuminate/workbench",
    "license": "MIT",
    "authors": [
        {
            "name": "Taylor Otwell",
            "email": "taylorotwell@gmail.com"
        }
    ],
    "require": {
        "php": ">=5.4.0",
        "illuminate/filesystem": "4.3.*",
        "illuminate/support": "4.3.*",
        "symfony/finder": "2.5.*"
    },
    "require-dev": {
<<<<<<< HEAD
        "illuminate/console": "4.3.*",
        "mockery/mockery": "0.9.*",
        "phpunit/phpunit": "4.0.*"
=======
        "illuminate/console": "4.2.*"
>>>>>>> d58a6037
    },
    "autoload": {
        "psr-0": {
            "Illuminate\\Workbench": ""
        }
    },
    "target-dir": "Illuminate/Workbench",
    "extra": {
        "branch-alias": {
            "dev-master": "4.3-dev"
        }
    },
    "minimum-stability": "dev"
}<|MERGE_RESOLUTION|>--- conflicted
+++ resolved
@@ -14,13 +14,7 @@
         "symfony/finder": "2.5.*"
     },
     "require-dev": {
-<<<<<<< HEAD
-        "illuminate/console": "4.3.*",
-        "mockery/mockery": "0.9.*",
-        "phpunit/phpunit": "4.0.*"
-=======
-        "illuminate/console": "4.2.*"
->>>>>>> d58a6037
+        "illuminate/console": "4.3.*"
     },
     "autoload": {
         "psr-0": {
