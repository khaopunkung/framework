--- conflicted
+++ resolved
@@ -34,11 +34,7 @@
      *
      * @var string
      */
-<<<<<<< HEAD
     const VERSION = '9.x-dev';
-=======
-    const VERSION = '8.76.1';
->>>>>>> f1d8ed54
 
     /**
      * The base path for the Laravel installation.
