--- conflicted
+++ resolved
@@ -8,18 +8,13 @@
         }
     ],
     "require": {
-<<<<<<< HEAD
         "php": ">=5.4.0",
         "illuminate/support": "4.2.*"
-=======
-        "php": ">=5.3.0",
-        "illuminate/support": "4.1.*"
->>>>>>> 1658bc1e
     },
     "autoload": {
         "psr-0": {
             "{{vendor}}\\{{name}}": "src/"
         }
     },
-    "minimum-stability": "dev"
+    "minimum-stability": "stable"
 }